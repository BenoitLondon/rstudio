
## v0.99 - Release Notes

### Data Viewer

- Support for viewing large data sets (removed 1k row limit)
- Data can be filtered, searched, and sorted
- Viewer updates to reflect changes in data

### R Code Completion

 - Completions provided automatically without an explicit gesture
 - All objects visible from the current scope are now included in completions
 - Completions in more contexts including S3 and S4 methods and dplyr pipelines
 - Automatic insertion of closing parens when appropriate
 - Inline help tooltip for signatures of completed functions
 - Completion for statements spanning multiple lines
 - Specialized autocompletions provided for library, data, vignette, ?
 - For Shiny applications, autocompletions for ui.R + server.R pairs
 - Completions for dimension names in [, [[ calls
 - Completions from packages in library, require calls automatically
   inferred and supplied even when not loaded
 - Completions for knitr options, e.g. in opts_chunk$get(), are now supplied
 - Completions for dynamic symbols within .C, .Call, .Fortran, .External

### Source Editor

* Improvements in file/function navigation:
    - Fuzzy matching on search terms
    - Navigate to file posititions using file:line:col
    - Include parameters in function navigation menu
* Multiple cursors:
   - Create a new cursor above / below the current cursor with CTRL + ALT + {up / down}
   - Move the active cursor up / down with CTRL + SHIFT + ALT + {up / down}
   - Create multiple cursors by pressing CTRL + ALT and clicking + dragging the mouse
* Improved Vim mode:
    - Various bug fixes
    - Visual block selection (CTRL + v)
    - Multiple-cursor aware
    - Macros (q)
    - Marks (m)
    - Quick find (/)
    - Support a subset of commands in :
* Editor tabs in the source pane can now be rearranged
* Support for multiple cursors via Ctrl+Alt+Up/Down
* Alt+Enter to run code while retaining cursor position
* Comment/uncomment respects indent level when appropriate
* New Reformat Code command for R scripts
* New integrated linter for R scripts
* Shift+Enter now searches backwards in Find/Replace
* Find All option added in Find/Replace
* New option to control comment continuation on insertion of new lines
* Updated to Ace (source editor component) v1.1.8
<<<<<<< HEAD
* Improved Vim mode:
    - Various bug fixes
    - Visual block selection (CTRL + v)
    - Multiple-cursor aware
    - Macros (`q`)
    - Marks (`m`)
    - Quick find (`/`)
    - Support a subset of commands in `:`
* Syntax highlighting modes for many new languages including Clojure,
  CoffeeScript, C#, Go, Groovy, Haskell, Java, Julia, Lisp, Lua, Matlab, Perl,
  Ruby, Rust, and Scala.
* Syntax highlighting for GraphViz and mermaid.js diagrams. 
* Diagram previews using the `DiagrammeR` package (requires recent version from GitHub).
=======
* Syntax highlighting modes for many new languages including Clojure, CoffeeScript, C#, Graphviz, Go, Groovy, Haskell, Java, Julia, Lisp, Lua, Matlab, Perl, Ruby, Rust, and Scala.
>>>>>>> b875ba35
* A wide variety of new editor themes (color schemes) are now available.
* Increase file size limit to 5MB (was previously 2MB)

### C/C++ Development
    
 - Code completion
 - F2 code navigation (go to definition)
 - Go to file/function for C/C++
 - Find usages for C++ symbols
 - Intelligent auto-indentation
 - Scope tree for quick intra-file navigation

### Workspace

* Improved handling of objects containing or consisting of NULL externalptr

### Debugging

* Allow 'debugSource' to be executed in user-specified environment
* Improved heuristics for locating the stack frame where errors originated
* Autocompletions now available when debugging
* Improved debug stepping through statements wrapped in tryCatch()
* Better call frame selection when using recover()

### Packages

* Improvements to New Package:
    - Generate cleaner packages with no warnings
    - Respect various devtools options
* Support for roxygen2 'vignette' roclet
* Default to roxygenize for Build and Reload
* Improved checking for supported protocol with packrat package
* Escape backslashes in library names when loading packages
* Call to library after Build and Reload respects --library argument.

### Plots

* Render plots using devicePixelRatio for retina and HDPI screens

### R Markdown

* Updated to pandoc 1.13.1
* Improved handling of lists in editor
* Make publishing UI easier to discover
* Updated internal PDF viewer (PDF.js) to version 1.0.1040 

### Miscellaneous

* Updated rendering engine to Qt 5.4 for improved performance
* Windows: updated to MSYS SSH 1000.18
* Bind Cmd+Shift+K shortcut to Compile PDF and Preview HTML
* When evaluating R strings ensure 'try' is called from base package
* Add Clear Recent Projects menu item to toolbar project menu
* Command to sync current working directory and Files pane to project directory
* Eliminated rstudio and manipulate packages (both now available on CRAN)
* Added global RStudio.Version function for getting basic version info
* Diagram previews using the DiagrammeR package (requires recent version from GitHub).
* Added Markers pane and sourceMarker API for externals tools (e.g. linters)

### Server

* Improved installation by reducing dependencies and providing additional platform-specific builds (e.g. SUSE, RHEL5 vs. RHEL6/7)
* Server Pro: Support for SPDY protocol

### Bug Fixes

* Prevent error dialog when getOption("repos") is an unnamed vector
* Fix for regex Find/Replace lockup with empty strings 
* Find in Files now always activates result pane
* Correctly reflow comments in Rmd C++ code chunks
* Ensure that rmarkdown documents render within input directory
* Eliminate race condition that could cause crash when polling child processes

<|MERGE_RESOLUTION|>--- conflicted
+++ resolved
@@ -51,7 +51,6 @@
 * Find All option added in Find/Replace
 * New option to control comment continuation on insertion of new lines
 * Updated to Ace (source editor component) v1.1.8
-<<<<<<< HEAD
 * Improved Vim mode:
     - Various bug fixes
     - Visual block selection (CTRL + v)
@@ -65,9 +64,7 @@
   Ruby, Rust, and Scala.
 * Syntax highlighting for GraphViz and mermaid.js diagrams. 
 * Diagram previews using the `DiagrammeR` package (requires recent version from GitHub).
-=======
 * Syntax highlighting modes for many new languages including Clojure, CoffeeScript, C#, Graphviz, Go, Groovy, Haskell, Java, Julia, Lisp, Lua, Matlab, Perl, Ruby, Rust, and Scala.
->>>>>>> b875ba35
 * A wide variety of new editor themes (color schemes) are now available.
 * Increase file size limit to 5MB (was previously 2MB)
 
