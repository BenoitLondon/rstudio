## v1.4 - Release Notes

### Python

* The default version of Python used by `reticulate` can now be customized via the Global Options pane.
* Python indentation rules are now applied to Python code within R Markdown documents. (#5945)
* Pressing F1 when the Python completion list is shown now opens the relevant Help documentation. (#5982)
* Python objects are now shown in the Environment Pane when `reticulate` REPL is active. (#6862)
* Python objects can now be viewed using the Data Viewer and Object Explorer. (#6862)
* The `matplotlib.pyplot.show()` function now displays PNG plots within the Plots pane. (#4965)
* Plots generated via `matplotlib` are now shown with a higher DPI in the Plots pane when appropriate.
* The autocompletion system can now auto-complete virtual environment names in `reticulate::virtualenv()`.

### Plots

* The default renderer used for the RStudio graphics device can now be customized. (#2142)
* The AGG renderer (as provided by the ragg package) is now a supported backend. (#6539)

### Workbench

* Any tab can be hidden from view through Global Options. (#6428)
* Accessibility preference to reduce focus rectangle display (#7242)
* Multiple source panes can be opened in the main window via Global Options. (#2854)
* Keyboard shortcut `F6` added to navigate focus to the next pane. (#7408)
* Accessibility preference to show a highlight around focused panel (#7881)

### Configurable Paths

* The user data folder `~/.rstudio` has been moved to `~/.local/share/rstudio`, and its location can now be customized with `XDG_DATA_HOME`. (#1846)
* `XDG_CONFIG_DIRS` can be used to specify alternate directories for server configuration files. (Pro #1607)
* It is now possible to specify the exact folder for user data and configuration files using new environment variables `RSTUDIO_DATA_HOME`, `RSTUDIO_CONFIG_DIR`, etc. (#7792)

### Miscellaneous

* The Files pane now sorts file names naturally, so that e.g. `step10.R` comes after `step9.R`. (#5766)
* Added command to File pane's "More" menu to copy path to clipboard (#6344)
* Table summaries are shown for `tibble` objects in R Notebooks. (#5970)
* RStudio now infers document type from shebang (e.g. #!/usr/bin/env sh) for R, Python and shell scripts (#5643)
* New option to configure soft wrapping for R Markdown files, and command to change the soft wrap mode of the editor on the fly (#2341)
* New Command Palette for searching and running build-in commands and add-ins (#5168)
* Colorize parentheses, braces, and brackets in assorted colors (#7027)
* Option to display Console error and message output in same color as regular output (#7029)
* Moved console options to a new pane in Global Options (#7047)
* The Data Viewer now uses the `format()` methods defined for columns entries when available (#7239)
* Add support for navigating source history with mouse forward/back buttons (#7272)
* Add ability to go directly to various Global Option panes via Command Palette (#7678)
* R6Class method definitions are now indexed and accessible by the fuzzy finder (Ctrl + .)
* The 'Preview' command for R documentation files now passes along RdMacros declared from the package DESCRIPTION file (#6871)
* Some panes didn't have commands for making them visible, now they do (#5775)
* Show correct symbol for Return key in Mac menus (#6524)
* Added command and button for clearing Build pane output (#6636)
* Added option to disable clickable hyperlinks in the editor (#6689, thanks to Paul Kaefer)
* Added basic editor support for Dockerfiles (#5141)
* Markdown-style sub-sections are now rendered as nested sections in the document outline for R documents (#4124)

### RStudio Server

* The font used in the editor and console can now be customized on RStudio Server. (#2534)
* The new option `www-same-site` provides support for the `SameSite` attribute on cookies issued by RStudio. (#6608)
* New `X-RStudio-Request` header for specifying originating URL behind path-rewriting proxies (Pro #1579)
* New `X-RStudio-Root-Path` header or the new `www-root-path` for specifying the exact path prefixes added by a path-rewriting proxy (Pro #1410).
* The option `www-url-path-prefix` was deprecated and removed. Use `www-root-path` instead.
* Improved error logging of mistyped usernames when using PAM authentication (#7501)

### RStudio Server Pro

* SAML is now supported as an authentication mechanism (Pro #1194)
* OpenID Connect is now support as an authentication mechanism (Pro #1747)
* Visual Studio Code is now an available editor when using Launcher sessions (Pro #1423)
* New `auth-proxy-sign-out-url` option specified an endpoint to take the user to when "Sign Out" is clicked in the IDE user interface (Pro #1745)
* New user profile option `session-limit` allow limiting the maximum number of sessions a user can have (Pro #540)
* Project sharing is automatically disabled and a warning is issued when `server-multiple-sessions=0`. (Pro #1263)
* New `load-balancer` option `timeout` limits how long to wait for a response from a node, defaults to 10 seconds. (Pro #1642)
* New `load-balancer` option `verify-ssl-certs` for testing nodes with self-signed certificates when using SSL. (Pro #1504)
* New `launcher-verify-ssl-certs` and `launcher-sessions-callback-verify-ssl-certs` options for testing with self-signed certificates when using SSL. (Pro #1504)
* R sessions can now be renamed from within the session or the home page. (Pro #1572)
* Project Sharing now works on Launcher sessions.
* Remote session connections over HTTPS can now load certificates from the Apple Keychain. (Pro #1828)
* Improved session load balancing when using the Local Job Launcher plugin to evenly spread session load between Local plugin nodes. (Pro #1814)
* Update embedded nginx to v1.19.2 (Pro #1719)
* Changed the command to retrieve Slurm resource utilization to be run as the current user rather than the `slurm-service-user` (Pro #1527)
* Reduced supurflous log messages in the Slurm Launcher Plugin log file about non-RStudio jobs in Slurm (Pro #1528)
* Allow administrators to disabile the ability to set resource reqeusts on jobs launched through the Slurm Launcher Plugin (Pro #1948)
* **RETIRED:** The option `auth-proxy-require-hmac` is has been retired and it is no longer operational. RStudio will not start if enabled. See the documentation on [Proxy Security Considerations] for alternatives to secure RStudio. (Pro #2029)

### Bugfixes

* Fixed issue where debugger contexts were not displayed correctly for byte-compiled functions. (#6922)
* UTF-8 character vectors are now properly displayed within the Environment pane. (#6877)
* Fixed issue where diagnostics system surface "Unknown or uninitialized column" warnings in some cases. (#7372)
* Fixed issue where hovering mouse cursor over C++ completion popup would steal focus. (#5941)
* Fixed issue where autocompletion could fail for functions masked by objects in global environments. (#6942)
* Fixed issue where autocompletion could fail to provide argument names for piped-to S3 generics. (#7060)
* Fixed issue where UTF-8 output from Python chunks was mis-encoded on Windows. (#6254)
* Git integration now works properly for project names containing the '!' character. (#6160)
* Fixed issue where loading the Rfast package could lead to session hangs. (#6645)
* Fixed header resizing in Data Viewer (#1665)
* Fixed resizing last column in Data Viewer (#2642)
* Fixed inconsistencies in the resizing between a column and its header (#4361)
* Fixed submission of inconsistently indented Python blocks to `reticulate` (#5094)
* Fixed error when redirecting inside Plumber applications in RStudio Server Pro (Pro #1570)
* Fixed failure to open files after an attempt to open a very large file (#6637)
* Fixed Data Viewer getting out of sync with the underlying data when changing live viewer object (#1819)
* Fixed issue where attempts to plot could fail if R tempdir was deleted (#2214)
* Fixed issue that caused sessions to freeze due to slow I/O for monitor logs (Pro #1259)
* Added CSRF protection to sign-in pages (Pro #1469)
* Fixed issue that allowed multiple concurrent sign-in requests (#6502)
* Fixed issue where the admin logs page could sometimes crash due to a malformed log statement (Pro #1768)
* Fixed issue where the URL popped out by the Viewer pane was incorrect after navigation (#6967)
* Fixed issue where clicking the filter UI box would sort a data viewer column (#7299)
* Fixed issue where Windows shortcuts were not resolved correctly in file dialogs. (#7327)
* Fixed issue where failure to rotate a log file could cause a process crash (Pro #1779)
* Fixed issue where saving workspace could emit 'package may not be available when loading' warning (#7001)
* Fixed issue where indented Python chunks could not be run (#3731)
* Fixed disappearing commands and recent files/projects when RStudio Desktop opens new windows (#3968)
* Fixed issue where active repositories were not propagated to newly-created `renv` projects (#7136)
* Fixed issue where .DollarNames methods defined in global environment were not resolved (#7487)
* Reduced difference in font size and spacing between Terminal and Console (#6382)
* Fixed issue where path autocompletion in R Markdown documents did not respect Knit Directory preference (#5412)
* Fixed issue where Job Launcher streams could remain open longer than expected when viewing the job details page (Pro #1855)
* Fixed issue where `rstudioapi::askForPassword()` did not mask user input in some cases.
* Fixed issue where Job Launcher admin users would have `gid=0` in Slurm Launcher Sessions (Pro #1935)
* Fixed issue causing script errors when reloading Shiny applications from the editor toolbar (#7762)
* Fixed issue where saving a file or project located in a backed up directory (such as with Dropbox or Google Drive) would frequently fail and display an error prompt (#7131)
* Fixed issue causing C++ diagnostics to fail when Xcode developer tools were active (#7824)
* Added option for clickable links in Terminal pane (#6621)
* Fixed issue where R scripts containing non-ASCII characters in their path could not be sourced as a local job on Windows (#6701)
<<<<<<< HEAD
* Fixed issue where French (AZERTY) keyboards inserted '/' rather than ':' in some cases (#7932)
=======
* Fixed issue where non-ASCII characters in Subversion commit comments were incorrect encoded on Windows (#7959)
* Prevent Discard button from being hidden in Subversion diff viewer (#6031)
* Fixed issue where French (AZERTY) keyboards inserted '/' rather than ':' in some cases (#7932)
* `readline()` and `readLines()` can now be interrupted, even when reading from `stdin()`. (#3448)
>>>>>>> 9e7464ef
<|MERGE_RESOLUTION|>--- conflicted
+++ resolved
@@ -125,11 +125,7 @@
 * Fixed issue causing C++ diagnostics to fail when Xcode developer tools were active (#7824)
 * Added option for clickable links in Terminal pane (#6621)
 * Fixed issue where R scripts containing non-ASCII characters in their path could not be sourced as a local job on Windows (#6701)
-<<<<<<< HEAD
-* Fixed issue where French (AZERTY) keyboards inserted '/' rather than ':' in some cases (#7932)
-=======
 * Fixed issue where non-ASCII characters in Subversion commit comments were incorrect encoded on Windows (#7959)
 * Prevent Discard button from being hidden in Subversion diff viewer (#6031)
 * Fixed issue where French (AZERTY) keyboards inserted '/' rather than ':' in some cases (#7932)
-* `readline()` and `readLines()` can now be interrupted, even when reading from `stdin()`. (#3448)
->>>>>>> 9e7464ef
+* `readline()` and `readLines()` can now be interrupted, even when reading from `stdin()`. (#3448)