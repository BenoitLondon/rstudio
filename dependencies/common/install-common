--- conflicted
+++ resolved
@@ -23,11 +23,8 @@
 ./install-pandoc
 ./install-packages
 ./install-sentry-cli
-<<<<<<< HEAD
 ./install-npm-dependencies
-=======
 ./install-soci
->>>>>>> 5349c069
 
 # when installing dependencies to setup a dev environment, need to run install-crashpad
 # via sudo; however, this causes problems if used when building a Dockerfile
