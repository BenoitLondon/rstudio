--- conflicted
+++ resolved
@@ -30,11 +30,8 @@
 
 import { createCompletionPopup, renderCompletionPopup, destroyCompletionPopup } from './completion-popup';
 import { EditorUI } from '../../api/ui';
-<<<<<<< HEAD
 import { PromiseQueue } from '../../api/promise';
-=======
-import { MarkInputRuleFilter, markInputRuleFilter } from '../../api/input_rule';
->>>>>>> ee9fb3a9
+import { MarkInputRuleFilter } from '../../api/input_rule';
 
 export function completionExtension(
   handlers: readonly CompletionHandler[],
@@ -113,30 +110,21 @@
 
           // check for a handler that can provide completions at the current selection
           for (const handler of handlers) {
-<<<<<<< HEAD
-            const result = handler.completions(textBefore, tr.doc, tr.selection);
-            if (result) {
-              // if we have a previous result and it shares an id and pos with this one, then
-              // include the prevToken in the state (so filtering can be done on existing results)
-              let prevToken: string | undefined;
-              if (handler.id === prevState.handler?.id && result.pos === prevState.result?.pos) {
-                prevToken = prevState.result.token;
-              }
-
-              // return state
-              return { handler, result, prevToken };
-=======
-
-            // first check filter (null means apply no filter)
-            if (handler.filter === null || (handler.filter ? handler.filter(tr) : inputRuleFilter(tr))) {
-
-              // passted filter, check for completions
+
+            // first check if the handler is enabled (null means use inputRuleFilter)
+            if (handler.enabled === null || (handler.enabled ? handler.enabled(tr) : inputRuleFilter(tr))) {
               const result = handler.completions(textBefore, tr);
               if (result) {
-                return { handler, result };
+                // if we have a previous result and it shares an id and pos with this one, then
+                // include the prevToken in the state (so filtering can be done on existing results)
+                let prevToken: string | undefined;
+                if (handler.id === prevState.handler?.id && result.pos === prevState.result?.pos) {
+                  prevToken = prevState.result.token;
+                }
+
+                // return state
+                return { handler, result, prevToken };
               }
-
->>>>>>> ee9fb3a9
             }
           }
 
