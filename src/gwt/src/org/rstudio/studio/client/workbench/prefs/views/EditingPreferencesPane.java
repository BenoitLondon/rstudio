/*
 * EditingPreferencesPane.java
 *
 * Copyright (C) 2009-12 by RStudio, Inc.
 *
 * Unless you have received this program directly from RStudio pursuant
 * to the terms of a commercial license agreement with RStudio, then
 * this program is licensed to you under the terms of version 3 of the
 * GNU Affero General Public License. This program is distributed WITHOUT
 * ANY EXPRESS OR IMPLIED WARRANTY, INCLUDING THOSE OF NON-INFRINGEMENT,
 * MERCHANTABILITY OR FITNESS FOR A PARTICULAR PURPOSE. Please refer to the
 * AGPL (http://www.gnu.org/licenses/agpl-3.0.txt) for more details.
 *
 */
package org.rstudio.studio.client.workbench.prefs.views;

import com.google.gwt.dom.client.Style.Unit;
import com.google.gwt.event.dom.client.ChangeEvent;
import com.google.gwt.event.dom.client.ChangeHandler;
import com.google.gwt.event.logical.shared.ValueChangeEvent;
import com.google.gwt.event.logical.shared.ValueChangeHandler;
import com.google.gwt.resources.client.ImageResource;
import com.google.gwt.user.client.ui.CheckBox;
import com.google.gwt.user.client.ui.Label;
import com.google.gwt.user.client.ui.VerticalPanel;
import com.google.inject.Inject;

import org.rstudio.core.client.prefs.PreferencesDialogBaseResources;
import org.rstudio.core.client.theme.DialogTabLayoutPanel;
import org.rstudio.core.client.widget.NumericValueWidget;
import org.rstudio.core.client.widget.SelectWidget;
import org.rstudio.studio.client.workbench.prefs.model.RPrefs;
import org.rstudio.studio.client.workbench.prefs.model.UIPrefs;
import org.rstudio.studio.client.workbench.prefs.model.UIPrefsAccessor;

public class EditingPreferencesPane extends PreferencesPane
{
   @Inject
   public EditingPreferencesPane(UIPrefs prefs,
                                 PreferencesDialogResources res)
   {
      prefs_ = prefs;
      PreferencesDialogBaseResources baseRes = PreferencesDialogBaseResources.INSTANCE;
      
      VerticalPanel editingPanel = new VerticalPanel();
      editingPanel.add(tight(spacesForTab_ = checkboxPref("Insert spaces for tab", prefs.useSpacesForTab())));
      editingPanel.add(indent(tabWidth_ = numericPref("Tab width", prefs.numSpacesForTab())));   
      editingPanel.add(checkboxPref("Insert matching parens/quotes", prefs_.insertMatching()));
      editingPanel.add(checkboxPref("Auto-indent code after paste", prefs_.reindentOnPaste()));
      editingPanel.add(checkboxPref("Vertically align arguments in auto-indent", prefs_.verticallyAlignArgumentIndent()));
      editingPanel.add(checkboxPref("Soft-wrap R source files", prefs_.softWrapRFiles()));
      editingPanel.add(checkboxPref("Ensure that source files end with newline", prefs_.autoAppendNewline()));
      editingPanel.add(checkboxPref("Strip trailing horizontal whitespace when saving", prefs_.stripTrailingWhitespace()));
      editingPanel.add(checkboxPref("Focus console after executing from source", prefs_.focusConsoleAfterExec()));
      editingPanel.add(checkboxPref("Enable vim editing mode", prefs_.useVimMode()));
      editingPanel.add(checkboxPref(
            "Continue comment when inserting new line",
            prefs_.continueCommentsOnNewline(),
            "When enabled, pressing enter will continue comments on new lines. Press Shift + Enter to exit a comment."));
      
      VerticalPanel displayPanel = new VerticalPanel();
      displayPanel.add(checkboxPref("Highlight selected word", prefs.highlightSelectedWord()));
      displayPanel.add(checkboxPref("Highlight selected line", prefs.highlightSelectedLine()));
      displayPanel.add(checkboxPref("Show line numbers", prefs.showLineNumbers()));
      displayPanel.add(tight(showMargin_ = checkboxPref("Show margin", prefs.showMargin())));
      displayPanel.add(indent(marginCol_ = numericPref("Margin column", prefs.printMarginColumn())));
      displayPanel.add(checkboxPref("Show whitespace characters", prefs_.showInvisibles()));
      displayPanel.add(checkboxPref("Show indent guides", prefs_.showIndentGuides()));
      displayPanel.add(checkboxPref("Blinking cursor", prefs_.blinkingCursor()));
      displayPanel.add(checkboxPref("Show syntax highlighting in console input", prefs_.syntaxColorConsole()));
      
      VerticalPanel completionPanel = new VerticalPanel();
      
      completionPanel.add(headerLabel("R and C/C++"));
     
      showCompletions_ = new SelectWidget(
            "Show code completions:",
            new String[] {
                  "Automatically",
                  "When Triggered ($, ::)",
                  "Manually (Tab)"
            },
            new String[] {
                  UIPrefsAccessor.COMPLETION_ALWAYS,
                  UIPrefsAccessor.COMPLETION_WHEN_TRIGGERED,
                  UIPrefsAccessor.COMPLETION_MANUAL
            },
            false, 
            true, 
            false);
      
      spaced(showCompletions_);
      completionPanel.add(showCompletions_);    
      
      final CheckBox alwaysCompleteInConsole = checkboxPref(
            "Allow automatic completions in console",
            prefs.alwaysCompleteInConsole());
      completionPanel.add(alwaysCompleteInConsole);
      
      showCompletions_.addChangeHandler(new ChangeHandler()
      {
         @Override
         public void onChange(ChangeEvent event)
         {
            alwaysCompleteInConsole.setVisible(
                   showCompletions_.getValue().equals(
                                        UIPrefsAccessor.COMPLETION_ALWAYS));
            
         }
      });
    
      final CheckBox insertParensAfterFunctionCompletionsCheckbox =
           checkboxPref("Insert parentheses after function completions",
                 prefs.insertParensAfterFunctionCompletion());
      
      final CheckBox showSignatureTooltipsCheckbox =
           checkboxPref("Show help tooltip after function completions",
                 prefs.showSignatureTooltips());
      
      addEnabledDependency(
            insertParensAfterFunctionCompletionsCheckbox,
            showSignatureTooltipsCheckbox);
      
      completionPanel.add(insertParensAfterFunctionCompletionsCheckbox);
      completionPanel.add(showSignatureTooltipsCheckbox);
      
      completionPanel.add(checkboxPref("Insert spaces around equals for argument completions", prefs.insertSpacesAroundEquals()));
      completionPanel.add(checkboxPref("Use tab for multiline autocompletions", prefs.allowTabMultilineCompletion()));
      
      
      Label otherLabel = headerLabel("Other Languages");
      otherLabel.getElement().getStyle().setMarginTop(8, Unit.PX);
      completionPanel.add(otherLabel);
      
      showCompletionsOther_ = new SelectWidget(
            "Show code completions:",
            new String[] {
                  "Automatically",
                  "Manually (Ctrl+Space) "
            },
            new String[] {
                  UIPrefsAccessor.COMPLETION_ALWAYS,
                  UIPrefsAccessor.COMPLETION_MANUAL
            },
            false, 
            true, 
            false);
      completionPanel.add(showCompletionsOther_);
      
      Label otherTip = new Label(
        "Keyword and text-based completions are supported for several other " +
        "languages including JavaScript, HTML, CSS, Python, and SQL.");
      otherTip.addStyleName(baseRes.styles().infoLabel());
      completionPanel.add(nudgeRightPlus(otherTip));
      
      
      Label delayLabel = headerLabel("Completion Delay");
      delayLabel.getElement().getStyle().setMarginTop(14, Unit.PX);
      completionPanel.add(delayLabel);
      
      completionPanel.add(nudgeRightPlus(alwaysCompleteChars_ =
          numericPref("Show completions after characters entered:",
                      prefs.alwaysCompleteCharacters())));
      completionPanel.add(nudgeRightPlus(alwaysCompleteDelayMs_ = 
          numericPref("Show completions after keyboard idle (ms):",
                      prefs.alwaysCompleteDelayMs())));
        
      
      VerticalPanel diagnosticsPanel = new VerticalPanel();
<<<<<<< HEAD
=======
      diagnosticsPanel.add(checkboxPref("Show diagnostics for R and C/C++", prefs.showDiagnostics()));
      diagnosticsPanel.add(checkboxPref("Show diagnostics for other languages", prefs.showDiagnosticsOther()));
>>>>>>> 06c88b0d
      
      final CheckBox showDiagnostics =
            checkboxPref("Show inline diagnostics for R and C/C++ code", prefs.showDiagnostics());
      
      final CheckBox enableStyleDiagnostics =
            checkboxPref("Enable style-related diagnostics for R", prefs.enableStyleDiagnostics());
      
      addEnabledDependency(
            showDiagnostics,
            enableStyleDiagnostics);
      
      diagnosticsPanel.add(showDiagnostics);
      diagnosticsPanel.add(enableStyleDiagnostics);
      
      DialogTabLayoutPanel tabPanel = new DialogTabLayoutPanel();
      tabPanel.setSize("435px", "498px");
      tabPanel.add(editingPanel, "Editing");
      tabPanel.add(displayPanel, "Display");
      tabPanel.add(completionPanel, "Completion");
      /* Don't show this panel for now (diagnostics not yet merged)
      tabPanel.add(diagnosticsPanel, "Diagnostics");
      */
      tabPanel.selectTab(0);
      add(tabPanel);
   }
   
   private void disable(CheckBox checkBox)
   {
      checkBox.setValue(false);
      checkBox.setEnabled(false);
      checkBox.setVisible(false);
   }
   
   private void enable(CheckBox checkBox)
   {
      checkBox.setValue(true);
      checkBox.setEnabled(true);
      checkBox.setVisible(true);
   }
   
   private void addEnabledDependency(final CheckBox speaker,
                                     final CheckBox listener)
   {
      if (speaker.getValue() == false)
         disable(listener);
      
      speaker.addValueChangeHandler(
            new ValueChangeHandler<Boolean>()
            {
               @Override
               public void onValueChange(ValueChangeEvent<Boolean> event)
               {
                  if (event.getValue() == false)
                     disable(listener);
                  else
                     enable(listener);
               }
            });
   }

   @Override
   protected void initialize(RPrefs prefs)
   {
      showCompletions_.setValue(prefs_.codeComplete().getValue());
      showCompletionsOther_.setValue(prefs_.codeCompleteOther().getValue());
   }
   
   @Override
   public boolean onApply(RPrefs prefs)
   {
      boolean reload = super.onApply(prefs);
      
      prefs_.codeComplete().setGlobalValue(showCompletions_.getValue());
      prefs_.codeCompleteOther().setGlobalValue(showCompletionsOther_.getValue());
      
      return reload;
   }
   
   
 
   @Override
   public ImageResource getIcon()
   {
      return PreferencesDialogBaseResources.INSTANCE.iconCodeEditing();
   }

   @Override
   public boolean validate()
   {
      return (!spacesForTab_.getValue() || tabWidth_.validatePositive("Tab width")) && 
             (!showMargin_.getValue() || marginCol_.validate("Margin column")) &&
             alwaysCompleteChars_.validateRange("Characters entered", 1, 100) &&
             alwaysCompleteDelayMs_.validateRange("Keyboard idle (ms)", 0, 10000);
   }

   @Override
   public String getName()
   {
      return "Code";
   }

   private final UIPrefs prefs_;
   private final NumericValueWidget tabWidth_;
   private final NumericValueWidget marginCol_;
   private final NumericValueWidget alwaysCompleteChars_;
   private final NumericValueWidget alwaysCompleteDelayMs_;
   private final CheckBox spacesForTab_;
   private final CheckBox showMargin_;
   private final SelectWidget showCompletions_;
   private final SelectWidget showCompletionsOther_;
   
   
}<|MERGE_RESOLUTION|>--- conflicted
+++ resolved
@@ -167,33 +167,16 @@
         
       
       VerticalPanel diagnosticsPanel = new VerticalPanel();
-<<<<<<< HEAD
-=======
       diagnosticsPanel.add(checkboxPref("Show diagnostics for R and C/C++", prefs.showDiagnostics()));
       diagnosticsPanel.add(checkboxPref("Show diagnostics for other languages", prefs.showDiagnosticsOther()));
->>>>>>> 06c88b0d
-      
-      final CheckBox showDiagnostics =
-            checkboxPref("Show inline diagnostics for R and C/C++ code", prefs.showDiagnostics());
-      
-      final CheckBox enableStyleDiagnostics =
-            checkboxPref("Enable style-related diagnostics for R", prefs.enableStyleDiagnostics());
-      
-      addEnabledDependency(
-            showDiagnostics,
-            enableStyleDiagnostics);
-      
-      diagnosticsPanel.add(showDiagnostics);
-      diagnosticsPanel.add(enableStyleDiagnostics);
+      
       
       DialogTabLayoutPanel tabPanel = new DialogTabLayoutPanel();
       tabPanel.setSize("435px", "498px");
       tabPanel.add(editingPanel, "Editing");
       tabPanel.add(displayPanel, "Display");
       tabPanel.add(completionPanel, "Completion");
-      /* Don't show this panel for now (diagnostics not yet merged)
       tabPanel.add(diagnosticsPanel, "Diagnostics");
-      */
       tabPanel.selectTab(0);
       add(tabPanel);
    }
