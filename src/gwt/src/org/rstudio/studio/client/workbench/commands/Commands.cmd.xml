--- conflicted
+++ resolved
@@ -364,7 +364,6 @@
       -->
       <!-- Valid modifiers are Ctrl, Alt, Meta, Shift, and Cmd -->
       <!-- "Cmd" means Ctrl OR Meta -->
-<<<<<<< HEAD
       <shortcutgroup name="Source Editor">
          <shortcut refid="insertChunk" value="Cmd+Alt+I"/>
          <shortcut refid="insertSection" value="Cmd+Shift+R"/>
@@ -376,10 +375,10 @@
          <shortcut refid="fold" value="Cmd+Alt+L" if="org.rstudio.core.client.BrowseCap.isMacintosh()"/>
          <shortcut refid="unfold" value="Shift+Alt+L" if="!org.rstudio.core.client.BrowseCap.isMacintosh()"/>
          <shortcut refid="unfold" value="Cmd+Shift+Alt+L" if="org.rstudio.core.client.BrowseCap.isMacintosh()"/>
-         <shortcut refid="foldAll" value="Alt+0" if="!org.rstudio.core.client.BrowseCap.isMacintosh()"/>
-         <shortcut refid="foldAll" value="Cmd+Alt+0" if="org.rstudio.core.client.BrowseCap.isMacintosh()"/>
-         <shortcut refid="unfoldAll" value="Shift+Alt+0" if="!org.rstudio.core.client.BrowseCap.isMacintosh()"/>
-         <shortcut refid="unfoldAll" value="Cmd+Shift+Alt+0" if="org.rstudio.core.client.BrowseCap.isMacintosh()"/>  
+         <shortcut refid="foldAll" value="Alt+O" if="!org.rstudio.core.client.BrowseCap.isMacintosh()"/>
+         <shortcut refid="foldAll" value="Cmd+Alt+O" if="org.rstudio.core.client.BrowseCap.isMacintosh()"/>
+         <shortcut refid="unfoldAll" value="Shift+Alt+O" if="!org.rstudio.core.client.BrowseCap.isMacintosh()"/>
+         <shortcut refid="unfoldAll" value="Cmd+Shift+Alt+O" if="org.rstudio.core.client.BrowseCap.isMacintosh()"/>  
          <shortcut value="Ctrl+K" title="Delete to Line End" if="org.rstudio.core.client.BrowseCap.isMacintosh()" />
          <shortcut value="Alt+Up" title="Move Lines Up" />
          <shortcut value="Alt+Down" title="Move Lines Down" />
@@ -433,6 +432,7 @@
       </shortcutgroup>
       <shortcutgroup name="Build">
          <shortcut refid="compilePDF" value="Cmd+Shift+I"/>
+         <shortcut refid="compileNotebook" value="Cmd+Shift+Alt+H" />
          <shortcut refid="previewHTML" value="Cmd+Shift+Y" />
          <shortcut refid="knitToHTML" value="Cmd+Shift+H" />
          <shortcut refid="buildAll" value="Cmd+Shift+B"/>
@@ -468,7 +468,8 @@
          <shortcut value="F2" title="Show Function Code" />
          <shortcut value="Tab" title="Complete Code" />
          <shortcut refid="quitSession" value="Cmd+Q" if="org.rstudio.studio.client.application.Desktop.isDesktop()"/>
-         <shortcut refid="restartR" value="Cmd+Shift+0"/>
+         <shortcut refid="restartR" value="Cmd+Shift+0" if="org.rstudio.core.client.BrowseCap.isMacintosh()"/>
+         <shortcut refid="restartR" value="Cmd+Shift+F10"/>
          <shortcut refid="previousPlot" value="Cmd+Shift+PageUp" />
          <shortcut refid="nextPlot" value="Cmd+Shift+PageDown" />
          <shortcut refid="showRequestLog" value="Ctrl+`" />
@@ -484,101 +485,6 @@
          <shortcut refid="consoleClear" value="Ctrl+L"/>
          <shortcut value="Ctrl+Up" title="Popup Command History"/>
       </shortcutgroup>
-=======
-      <shortcut refid="saveSourceDoc" value="Cmd+S"/>
-      <shortcut refid="openSourceDoc" value="Cmd+O"/>
-      <shortcut refid="newSourceDoc" value="Cmd+Shift+N" if="!org.rstudio.core.client.BrowseCap.isChrome()"/>
-      <shortcut refid="newSourceDoc" value="Cmd+Alt+I" if="org.rstudio.core.client.BrowseCap.isChrome()"/>
-      <shortcut refid="closeSourceDoc" value="Cmd+W"/>
-      <shortcut refid="closeAllSourceDocs" value="Cmd+Shift+W"/>
-      <shortcut refid="insertChunk" value="Cmd+Alt+I"/>
-      <shortcut refid="insertSection" value="Cmd+Shift+R"/>
-      <shortcut refid="compilePDF" value="Cmd+Shift+I"/>
-      <shortcut refid="executeCode" value="Cmd+R" if="org.rstudio.core.client.BrowseCap.isWindowsDesktop()"/>
-      <shortcut refid="executeCode" value="Cmd+Enter"/>
-      <shortcut refid="executeAllCode" value="Cmd+Alt+R"/>
-      <shortcut refid="executeToCurrentLine" value="Cmd+Alt+B"/>
-      <shortcut refid="executeFromCurrentLine" value="Cmd+Alt+E"/>
-      <shortcut refid="executeCurrentFunction" value="Cmd+Alt+F"/>
-      <shortcut refid="executeCurrentSection" value="Cmd+Alt+S"/>
-      <shortcut refid="executeCurrentChunk" value="Cmd+Alt+C"/>
-      <shortcut refid="executeNextChunk" value="Cmd+Alt+N"/>
-      <shortcut refid="sourceNavigateBack" value="Cmd+F9"/>
-      <shortcut refid="sourceNavigateForward" value="Cmd+F10"/>
-      <shortcut refid="sourceFile" value="Cmd+Shift+O"/>
-      <shortcut refid="sourceActiveDocument" value="Cmd+Shift+S"/>
-      <shortcut refid="sourceActiveDocumentWithEcho" value="Cmd+Shift+Enter"/>;
-      <shortcut refid="extractFunction" value="Cmd+Shift+U"/>
-      <shortcut refid="executeLastCode" value="Cmd+Shift+P"/>
-      <shortcut refid="findReplace" value="Meta+F" if="org.rstudio.core.client.BrowseCap.isMacintosh()"/>
-      <shortcut refid="findReplace" value="Cmd+F" if="!org.rstudio.core.client.BrowseCap.isMacintosh()"/>
-      <shortcut refid="findNext" value="Cmd+G" if="!org.rstudio.core.client.BrowseCap.isWindows()"/> 
-      <shortcut refid="findNext" value="F3" if="org.rstudio.core.client.BrowseCap.isWindows()"/> 
-      <shortcut refid="findPrevious" value="Cmd+Shift+G" if="!org.rstudio.core.client.BrowseCap.isWindows()"/> 
-      <shortcut refid="findPrevious" value="Shift+F3" if="org.rstudio.core.client.BrowseCap.isWindows()"/> 
-      <shortcut refid="replaceAndFind" value="Cmd+Shift+J"/>
-      <shortcut refid="findInFiles" value="Cmd+Shift+F"/>
-      <shortcut refid="commentUncomment" value="Cmd+Shift+C"/>
-      <shortcut refid="reindent" value="Cmd+I"/>
-      <shortcut refid="reflowComment" value="Cmd+Shift+/"/>
-      <shortcut refid="consoleClear" value="Ctrl+L"/>
-      <shortcut refid="goToFileFunction" value="Ctrl+."/>
-      <shortcut refid="activateSource" value="Ctrl+1"/>
-      <shortcut refid="activateConsole" value="Ctrl+2"/>
-      <shortcut refid="activateHelp" value="Ctrl+3"/>
-      <shortcut refid="activateHistory" value="Ctrl+4"/>
-      <shortcut refid="activateFiles" value="Ctrl+5"/>
-      <shortcut refid="activatePlots" value="Ctrl+6"/>
-      <shortcut refid="activatePackages" value="Ctrl+7"/>
-      <shortcut refid="activateEnvironment" value="Ctrl+8"/>
-      <shortcut refid="activateVcs" value="Ctrl+9"/>
-      <shortcut refid="activateBuild" value="Ctrl+0"/>
-      <shortcut refid="jumpTo" value="Shift+Alt+J" if="!org.rstudio.core.client.BrowseCap.isMacintosh()"/>
-      <shortcut refid="jumpTo" value="Cmd+Shift+Alt+J" if="org.rstudio.core.client.BrowseCap.isMacintosh()"/>
-      <shortcut refid="switchToTab" value="Ctrl+Alt+Down"/>
-      <shortcut refid="previousTab" value="Ctrl+Alt+Left" if="!org.rstudio.core.client.BrowseCap.isLinux()"/>
-      <shortcut refid="nextTab" value="Ctrl+Alt+Right" if="!org.rstudio.core.client.BrowseCap.isLinux()"/>
-      <shortcut refid="previousTab" value="Ctrl+PageUp" if="org.rstudio.core.client.BrowseCap.isLinux()"/>
-      <shortcut refid="nextTab" value="Ctrl+PageDown" if="org.rstudio.core.client.BrowseCap.isLinux()"/>
-      <shortcut refid="firstTab" value="Ctrl+Alt+Shift+Left"/>
-      <shortcut refid="lastTab" value="Ctrl+Alt+Shift+Right"/>
-      <shortcut refid="goToLine" value="Shift+Alt+G" if="!org.rstudio.core.client.BrowseCap.isMacintosh()"/>
-      <shortcut refid="goToLine" value="Cmd+Shift+Alt+G" if="org.rstudio.core.client.BrowseCap.isMacintosh()"/>
-      <shortcut refid="previousPlot" value="Cmd+Shift+PageUp" />
-      <shortcut refid="nextPlot" value="Cmd+Shift+PageDown" />
-      <shortcut refid="showRequestLog" value="Ctrl+`" />
-      <shortcut refid="logFocusedElement" value="Ctrl+Shift+`" />
-      <shortcut refid="setWorkingDir" value="Ctrl+Shift+K" />
-      <shortcut refid="vcsFileDiff" value="Cmd+Shift+D" />
-      <shortcut refid="vcsCommit" value="Cmd+Shift+M" />
-      <shortcut refid="previewHTML" value="Cmd+Shift+Y" />
-      <shortcut refid="knitToHTML" value="Cmd+Shift+H" />
-      <shortcut refid="compileNotebook" value="Cmd+Shift+Alt+H" />
-      <shortcut refid="synctexSearch" value="Cmd+F8" />
-      <shortcut refid="checkSpelling" value="F7" />
-      <shortcut refid="fold" value="Alt+L" if="!org.rstudio.core.client.BrowseCap.isMacintosh()"/>
-      <shortcut refid="fold" value="Cmd+Alt+L" if="org.rstudio.core.client.BrowseCap.isMacintosh()"/>
-      <shortcut refid="unfold" value="Shift+Alt+L" if="!org.rstudio.core.client.BrowseCap.isMacintosh()"/>
-      <shortcut refid="unfold" value="Cmd+Shift+Alt+L" if="org.rstudio.core.client.BrowseCap.isMacintosh()"/>
-      <shortcut refid="foldAll" value="Alt+O" if="!org.rstudio.core.client.BrowseCap.isMacintosh()"/>
-      <shortcut refid="foldAll" value="Cmd+Alt+O" if="org.rstudio.core.client.BrowseCap.isMacintosh()"/>
-      <shortcut refid="unfoldAll" value="Shift+Alt+O" if="!org.rstudio.core.client.BrowseCap.isMacintosh()"/>
-      <shortcut refid="unfoldAll" value="Cmd+Shift+Alt+O" if="org.rstudio.core.client.BrowseCap.isMacintosh()"/>  
-      <shortcut refid="jumpToMatching" value="Ctrl+P"/>
-      <shortcut refid="buildAll" value="Cmd+Shift+B"/>
-      <shortcut refid="devtoolsLoadAll" value="Cmd+Shift+L"/>
-      <shortcut refid="checkPackage" value="Cmd+Shift+E"/>
-      <shortcut refid="toggleFullScreen" value="Ctrl+Meta+F" if="org.rstudio.core.client.BrowseCap.isMacintoshDesktop()"/>
-      <shortcut refid="refreshSuperDevMode" value="Cmd+Shift+F5"/>
-      <shortcut refid="quitSession" value="Cmd+Q" if="org.rstudio.studio.client.application.Desktop.isDesktop()"/>
-      <shortcut refid="restartR" value="Cmd+Shift+0" if="org.rstudio.core.client.BrowseCap.isMacintosh()"/>
-      <shortcut refid="restartR" value="Cmd+Shift+F10"/>
-      <shortcut refid="debugBreakpoint" value="Shift+F9"/>
-      <shortcut refid="debugStep" value="F10"/>
-      <shortcut refid="debugContinue" value="Shift+F5"/>
-      <shortcut refid="debugStop" value="Shift+F8"/>
-      <shortcut refid="showProfiler" value="Cmd+Shift+F6"/>
->>>>>>> 2f3e57ce
    </shortcuts>
 
    <!--
