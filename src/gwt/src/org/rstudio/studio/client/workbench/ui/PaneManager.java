/*
 * PaneManager.java
 *
 * Copyright (C) 2009-18 by RStudio, Inc.
 *
 * Unless you have received this program directly from RStudio pursuant
 * to the terms of a commercial license agreement with RStudio, then
 * this program is licensed to you under the terms of version 3 of the
 * GNU Affero General Public License. This program is distributed WITHOUT
 * ANY EXPRESS OR IMPLIED WARRANTY, INCLUDING THOSE OF NON-INFRINGEMENT,
 * MERCHANTABILITY OR FITNESS FOR A PARTICULAR PURPOSE. Please refer to the
 * AGPL (http://www.gnu.org/licenses/agpl-3.0.txt) for more details.
 *
 */
package org.rstudio.studio.client.workbench.ui;

import com.google.gwt.animation.client.Animation;
import com.google.gwt.core.client.JsArray;
import com.google.gwt.core.client.JsArrayString;
import com.google.gwt.dom.client.Element;
import com.google.gwt.event.logical.shared.SelectionEvent;
import com.google.gwt.event.logical.shared.SelectionHandler;
import com.google.gwt.event.logical.shared.ValueChangeEvent;
import com.google.gwt.event.logical.shared.ValueChangeHandler;
import com.google.gwt.user.client.Command;
import com.google.gwt.user.client.Timer;
import com.google.gwt.user.client.Window;
import com.google.gwt.user.client.ui.SplitterResizedEvent;
import com.google.gwt.user.client.ui.Widget;
import com.google.inject.Inject;
import com.google.inject.Provider;
import com.google.inject.Singleton;
import com.google.inject.name.Named;

import org.rstudio.core.client.Debug;
import org.rstudio.core.client.JsArrayUtil;
import org.rstudio.core.client.Triad;
import org.rstudio.core.client.command.AppCommand;
import org.rstudio.core.client.command.CommandBinder;
import org.rstudio.core.client.command.Handler;
import org.rstudio.core.client.dom.DomUtils;
import org.rstudio.core.client.events.ManageLayoutCommandsEvent;
import org.rstudio.core.client.events.UpdateTabPanelsEvent;
import org.rstudio.core.client.events.WindowEnsureVisibleEvent;
import org.rstudio.core.client.events.WindowStateChangeEvent;
import org.rstudio.core.client.js.JsObject;
import org.rstudio.core.client.layout.DualWindowLayoutPanel;
import org.rstudio.core.client.layout.LogicalWindow;
import org.rstudio.core.client.layout.WindowState;
import org.rstudio.core.client.theme.MinimizedModuleTabLayoutPanel;
import org.rstudio.core.client.theme.MinimizedWindowFrame;
import org.rstudio.core.client.theme.PrimaryWindowFrame;
import org.rstudio.core.client.theme.WindowFrame;
import org.rstudio.core.client.theme.res.ThemeResources;
import org.rstudio.core.client.widget.ToolbarButton;
import org.rstudio.studio.client.application.events.EventBus;
import org.rstudio.studio.client.application.ui.RStudioThemes;
import org.rstudio.studio.client.workbench.commands.Commands;
import org.rstudio.studio.client.workbench.events.ZoomPaneEvent;
import org.rstudio.studio.client.workbench.model.ClientState;
import org.rstudio.studio.client.workbench.model.Session;
import org.rstudio.studio.client.workbench.model.WorkbenchServerOperations;
import org.rstudio.studio.client.workbench.model.helper.IntStateValue;
import org.rstudio.studio.client.workbench.model.helper.JSObjectStateValue;
import org.rstudio.studio.client.workbench.prefs.model.UIPrefs;
import org.rstudio.studio.client.workbench.prefs.views.PaneLayoutPreferencesPane;
import org.rstudio.studio.client.workbench.views.console.ConsolePane;
import org.rstudio.studio.client.workbench.views.output.find.FindOutputTab;
import org.rstudio.studio.client.workbench.views.output.markers.MarkersOutputTab;
import org.rstudio.studio.client.workbench.views.source.SourceShim;
import org.rstudio.studio.client.workbench.views.source.SourceWindowManager;
import org.rstudio.studio.client.workbench.views.source.model.SourceDocument;

import java.util.ArrayList;
import java.util.HashMap;
import java.util.List;

/*
 * TODO: Push client state when selected tab or layout changes
 */

@Singleton
public class PaneManager
{
   public interface Binder extends CommandBinder<Commands, PaneManager> {}
   
   public enum Tab {
      History, Files, Plots, Packages, Help, VCS, Build, Connections,
      Presentation, Environment, Viewer, Source, Console, Jobs
   }
   
   class SelectedTabStateValue extends IntStateValue
   {
      SelectedTabStateValue(String name,
                            WorkbenchTabPanel tabPanel)
      {
         super("workbench-pane", name, ClientState.PROJECT_PERSISTENT,
               session_.getSessionInfo().getClientState(), true);
         tabPanel_ = tabPanel;
         finishInit(session_.getSessionInfo().getClientState());
      }

      @Override
      protected void onInit(Integer value)
      {
         if (value != null)
            tabPanel_.selectTab(value);
      }

      @Override
      protected Integer getValue() { return tabPanel_.getSelectedIndex(); }

      private final WorkbenchTabPanel tabPanel_;
   }
   
   private class ZoomedTabStateValue extends JSObjectStateValue
   {
      public ZoomedTabStateValue()
      {
         super("workbench-pane", "TabZoom", ClientState.PROJECT_PERSISTENT,
               session_.getSessionInfo().getClientState(), true);
         finishInit(session_.getSessionInfo().getClientState());
      }
      
      @Override
      protected void onInit(final JsObject value)
      {
         if (value == null)
            return;
         
         if (!value.hasKey(MAXIMIZED_TAB_KEY) || !value.hasKey(WIDGET_SIZE_KEY))
            return;
         
         // Time-out action just to ensure all client state is ready
         new Timer()
         {
            @Override
            public void run()
            {
               String tabString = value.getString(MAXIMIZED_TAB_KEY);
               double widgetSize = value.getDouble(WIDGET_SIZE_KEY);
               
               maximizedTab_ = Tab.valueOf(tabString);
               maximizedWindow_ = getWindowForTab(maximizedTab_);
               widgetSizePriorToZoom_ = widgetSize;
               fullyMaximizeWindow(maximizedWindow_, maximizedTab_);
               manageLayoutCommands();
            }
         }.schedule(200);
      }
      
      @Override
      protected boolean hasChanged()
      {
         if (lastValue_ == null)
            return true;
         
         JsObject oldValue = lastValue_;
         JsObject newValue = getValue();
         
         boolean oldHasKey = oldValue.hasKey(MAXIMIZED_TAB_KEY);
         boolean newHasKey = newValue.hasKey(MAXIMIZED_TAB_KEY);
         
         if (oldHasKey && newHasKey)
            return oldValue.getString(MAXIMIZED_TAB_KEY) != 
                   newValue.getString(MAXIMIZED_TAB_KEY);
         
         return oldHasKey != newHasKey;
      }
      
      @Override
      protected JsObject getValue()
      {
         final JsObject object = JsObject.createJsObject();
         if (maximizedTab_ != null)
            object.setString(MAXIMIZED_TAB_KEY, maximizedTab_.toString());
         
         if (widgetSizePriorToZoom_ >= 0)
            object.setDouble(WIDGET_SIZE_KEY, widgetSizePriorToZoom_);
         
         lastValue_ = object;
         return object;
      }
      
      private static final String MAXIMIZED_TAB_KEY = "MaximizedTab";
      private static final String WIDGET_SIZE_KEY = "WidgetSize";
      
      private JsObject lastValue_ = null;
      
   }
   
   private LogicalWindow getWindowForTab(Tab tab)
   {
      switch (tab)
      {
      case Console: return getConsoleLogicalWindow();
      case Source:  return getSourceLogicalWindow();
      default:      return getOwnerTabPanel(tab).getParentWindow();
      }
   }

   @Inject
   public PaneManager(Provider<MainSplitPanel> pSplitPanel,
                      WorkbenchServerOperations server,
                      EventBus eventBus,
                      Session session,
                      Binder binder,
                      Commands commands,
                      UIPrefs uiPrefs,
                      @Named("Console") final Widget consolePane,
                      SourceShim source,
                      @Named("History") final WorkbenchTab historyTab,
                      @Named("Files") final WorkbenchTab filesTab,
                      @Named("Plots") final WorkbenchTab plotsTab,
                      @Named("Packages") final WorkbenchTab packagesTab,
                      @Named("Help") final WorkbenchTab helpTab,
                      @Named("VCS") final WorkbenchTab vcsTab,
                      @Named("Build") final WorkbenchTab buildTab,
                      @Named("Presentation") final WorkbenchTab presentationTab,
                      @Named("Connections") final WorkbenchTab connectionsTab,
                      @Named("Environment") final WorkbenchTab environmentTab,
                      @Named("Viewer") final WorkbenchTab viewerTab,
                      @Named("Compile PDF") final WorkbenchTab compilePdfTab,
                      @Named("Source Cpp") final WorkbenchTab sourceCppTab,
                      @Named("R Markdown") final WorkbenchTab renderRmdTab,
                      @Named("Deploy") final WorkbenchTab deployContentTab,
                      @Named("Terminal") final WorkbenchTab terminalTab,
<<<<<<< HEAD
                      @Named("Jobs") final WorkbenchTab jobsTab,
=======
                      @Named("Tests") final WorkbenchTab testsTab,
>>>>>>> bbbc971f
                      final MarkersOutputTab markersTab,
                      final FindOutputTab findOutputTab,
                      OptionsLoader.Shim optionsLoader)
   {
      eventBus_ = eventBus;
      session_ = session;
      commands_ = commands;
      uiPrefs_ = uiPrefs;
      consolePane_ = (ConsolePane)consolePane;
      source_ = source;
      historyTab_ = historyTab;
      filesTab_ = filesTab;
      plotsTab_ = plotsTab;
      packagesTab_ = packagesTab;
      helpTab_ = helpTab;
      vcsTab_ = vcsTab;
      buildTab_ = buildTab;
      presentationTab_ = presentationTab;
      connectionsTab_ = connectionsTab;
      environmentTab_ = environmentTab;
      viewerTab_ = viewerTab;
      compilePdfTab_ = compilePdfTab;
      findOutputTab_ = findOutputTab;
      sourceCppTab_ = sourceCppTab;
      renderRmdTab_ = renderRmdTab;
      deployContentTab_ = deployContentTab;
      markersTab_ = markersTab;
      terminalTab_ = terminalTab;
      jobsTab_ = jobsTab;
      optionsLoader_ = optionsLoader;
      testsTab_ = testsTab;
      
      binder.bind(commands, this);
      
      PaneConfig config = validateConfig(uiPrefs.paneConfig().getValue());
      initPanes(config);

      int splitterSize = RStudioThemes.isFlat(uiPrefs) ? 7 : 3;

      panes_ = createPanes(config);
      left_ = createSplitWindow(panes_.get(0), panes_.get(1), "left", 0.4, splitterSize);
      right_ = createSplitWindow(panes_.get(2), panes_.get(3), "right", 0.6, splitterSize);

      panel_ = pSplitPanel.get();
      panel_.initialize(left_, right_);
      
      // count the number of source docs assigned to this window
      JsArray<SourceDocument> docs = 
            session_.getSessionInfo().getSourceDocuments();
      String windowId = SourceWindowManager.getSourceWindowId();
      int numDocs = 0;
      for (int i = 0; i < docs.length(); i++)
      {
         String docWindowId = docs.get(i).getSourceWindowId();
         if (docWindowId == windowId)
         {
            numDocs++;
         }
      }
      
      if (numDocs == 0 && sourceLogicalWindow_.getState() != WindowState.HIDE)
      {
         sourceLogicalWindow_.onWindowStateChange(
               new WindowStateChangeEvent(WindowState.HIDE));
      }
      else if (numDocs > 0
               && sourceLogicalWindow_.getState() == WindowState.HIDE)
      {
         sourceLogicalWindow_.onWindowStateChange(
               new WindowStateChangeEvent(WindowState.NORMAL));
      }

      uiPrefs.paneConfig().addValueChangeHandler(new ValueChangeHandler<PaneConfig>()
      {
         public void onValueChange(ValueChangeEvent<PaneConfig> evt)
         {
            ArrayList<LogicalWindow> newPanes = createPanes(validateConfig(evt.getValue()));
            panes_ = newPanes;
            left_.replaceWindows(newPanes.get(0), newPanes.get(1));
            right_.replaceWindows(newPanes.get(2), newPanes.get(3));

            tabSet1TabPanel_.clear();
            tabSet2TabPanel_.clear();
            tabs1_ = tabNamesToTabs(evt.getValue().getTabSet1());
            populateTabPanel(tabs1_, tabSet1TabPanel_, tabSet1MinPanel_);
            tabs2_ = tabNamesToTabs(evt.getValue().getTabSet2());
            populateTabPanel(tabs2_, tabSet2TabPanel_, tabSet2MinPanel_);
            
            manageLayoutCommands();
         }
      });
      
      eventBus_.addHandler(ZoomPaneEvent.TYPE, new ZoomPaneEvent.Handler()
      {
         @Override
         public void onZoomPane(ZoomPaneEvent event)
         {
            String pane = event.getPane();
            LogicalWindow window = panesByName_.get(pane);
            assert window != null :
               "No pane with name '" + pane + "'";
            
            toggleWindowZoom(window, tabForName(event.getTab()));
         }
      });
      
      eventBus_.addHandler(WindowEnsureVisibleEvent.TYPE, new WindowEnsureVisibleEvent.Handler()
      {
         @Override
         public void onWindowEnsureVisible(WindowEnsureVisibleEvent event)
         {
            final LogicalWindow window = getLogicalWindow(event.getWindowFrame());
            if (window == null)
               return;
            
            // If we're currently zooming a pane, and we're now ensuring
            // a separate window is visible (e.g. a pane raising itself),
            // then transfer zoom to that window.
            if (maximizedWindow_ != null && !maximizedWindow_.equals(window))
            {
               fullyMaximizeWindow(window, lastSelectedTab_);
               return;
            }
            
            int width = window.getActiveWidget().getOffsetWidth();
            
            // If the widget is already visible horizontally, then bail
            // (other logic handles vertical visibility)
            if (width > 0)
               return;
            
            final Command afterAnimation = new Command()
            {
               @Override
               public void execute()
               {
                  window.getNormal().onResize();
               }
            };
            
            int newWidth = computeAppropriateWidth();
            resizeHorizontally(0, newWidth, afterAnimation);
         }
      });
      
      eventBus_.addHandler(
            ManageLayoutCommandsEvent.TYPE,
            new ManageLayoutCommandsEvent.Handler()
            {
               @Override
               public void onManageLayoutCommands(ManageLayoutCommandsEvent event)
               {
                  manageLayoutCommands();
               }
            });

      eventBus.addHandler(UpdateTabPanelsEvent.TYPE, new UpdateTabPanelsEvent.Handler() {
         public void onUpdateTabPanels(UpdateTabPanelsEvent event)
         {
            left_.replaceWindows(panes_.get(0), panes_.get(1));
            right_.replaceWindows(panes_.get(2), panes_.get(3));

            tabSet1TabPanel_.clear();
            tabSet2TabPanel_.clear();
            populateTabPanel(tabs1_, tabSet1TabPanel_, tabSet1MinPanel_);
            populateTabPanel(tabs2_, tabSet2TabPanel_, tabSet2MinPanel_);
            
            manageLayoutCommands();  

            activateTab(Enum.valueOf(Tab.class, event.getActiveTab()));
         }
      });
      
      manageLayoutCommands();
      new ZoomedTabStateValue();
   }
   
   int computeAppropriateWidth()
   {
      double windowWidth = Window.getClientWidth();
      double candidateWidth = 2.0 * windowWidth / 5.0;
      return (int) candidateWidth;
   }
   
   LogicalWindow getLogicalWindow(WindowFrame frame)
   {
      for (LogicalWindow window : panes_)
         if (window.getNormal() == frame)
            return window;
      
      return null;
   }
   
   LogicalWindow getParentLogicalWindow(Element el)
   {
      LogicalWindow targetWindow = null;
      
      while (el != null && targetWindow == null)
      {
         el = el.getParentElement();
         for (LogicalWindow window : panes_)
         {
            Widget activeWidget = window.getActiveWidget();
            if (activeWidget == null)
               continue;
            
            Element activeEl = activeWidget.getElement();
            if (el.equals(activeEl))
            {
               targetWindow = window;
               break;
            }
         }
      }
      return targetWindow;
   }
   
   public LogicalWindow getActiveLogicalWindow()
   {
      Element activeEl = DomUtils.getActiveElement();
      return getParentLogicalWindow(activeEl);
   }
   
   @Handler
   public void onActivateConsolePane()
   {
      // Ensure that the console window is activated
      LogicalWindow consoleWindow = getConsoleLogicalWindow();
      if (consoleWindow.getState().equals(WindowState.MINIMIZE))
      {
         WindowStateChangeEvent event =
               new WindowStateChangeEvent(WindowState.NORMAL);
         consoleWindow.onWindowStateChange(event);
      }
            
      // The console tab panel is initialized lazily -- while a console
      // pane will always be available, the owning tab panel will only
      // be constructed once a neighbor (e.g. the Terminal) has been
      // created.
      if (consoleTabPanel_.isEmpty())
      {
         consolePane_.focus();
      }
      else
      {
         LogicalWindow activeWindow = getActiveLogicalWindow();
         if (consoleWindow.equals(activeWindow))
         {
            consoleTabPanel_.selectNextTab();
         }
         else
         {
            consoleTabPanel_.selectTab(consoleTabPanel_.getSelectedIndex());
         }
      }
   }
   
   @Handler
   public void onLayoutZoomConsolePane()
   {
      if (consoleTabPanel_.isEmpty())
         consolePane_.focus();
      else
         consoleTabPanel_.selectTab(consoleTabPanel_.getSelectedIndex());
      
      eventBus_.fireEvent(new ZoomPaneEvent("Console"));
   }
   
   @Handler
   public void onLayoutZoomCurrentPane()
   {
      LogicalWindow activeWindow = getActiveLogicalWindow();
      if (activeWindow == null)
         return;
      toggleWindowZoom(activeWindow, null);
   }
   
   @Handler
   public void onLayoutEndZoom()
   {
      restoreLayout();
   }
   
   @Handler
   public void onLayoutConsoleOnLeft()
   {
      if (!commands_.layoutConsoleOnLeft().isChecked())
      {
         PaneConfig paneConfig = getCurrentConfig();
         int consoleTargetIndex = paneConfig.getConsoleLeftOnTop() ? 0 : 1;
         swapConsolePane(paneConfig, consoleTargetIndex);
      }
   }
   
   @Handler
   public void onLayoutConsoleOnRight()
   {
      if (!commands_.layoutConsoleOnRight().isChecked())
      {
         PaneConfig paneConfig = getCurrentConfig();
         int consoleTargetIndex = paneConfig.getConsoleRightOnTop() ? 2 : 3;
         swapConsolePane(paneConfig, consoleTargetIndex);
      }
   }
   
   
   private void swapConsolePane(PaneConfig paneConfig, int consoleTargetIndex)
   {
      int consoleCurrentIndex = paneConfig.getConsoleIndex();
      if (consoleCurrentIndex != consoleTargetIndex)
      {
         JsArrayString panes = JsArrayUtil.copy(paneConfig.getPanes());
         panes.set(consoleCurrentIndex, panes.get(consoleTargetIndex));
         panes.set(consoleTargetIndex, "Console");
         uiPrefs_.paneConfig().setGlobalValue(PaneConfig.create(
            panes, 
            paneConfig.getTabSet1(), 
            paneConfig.getTabSet2(),
            paneConfig.getConsoleLeftOnTop(),
            paneConfig.getConsoleRightOnTop()));
         uiPrefs_.writeUIPrefs();
      }
   }
   
   @Handler
   public void onPaneLayout()
   {
      optionsLoader_.showOptions(PaneLayoutPreferencesPane.class);
   }
   
   private <T> boolean equals(T lhs, T rhs)
   {
      if (lhs == null)
         return rhs == null;
      
      return lhs.equals(rhs);
   }
   
   public void toggleWindowZoom(LogicalWindow window, Tab tab)
   {
      if (isAnimating_)
         return;
      
      boolean hasZoom = maximizedWindow_ != null;
      
      if (hasZoom)
      {
         if (equals(window, maximizedWindow_))
         {
            // If we're zooming a different tab in the same window,
            // just activate that tab.
            if (!equals(tab, maximizedTab_))
            {
               maximizedTab_ = tab;
               manageLayoutCommands();
               activateTab(tab);
            }
            
            // Otherwise, we're trying to maximize the same tab
            // and the same window. Interpret this as a toggle off.
            else
            {
               restoreLayout();
            }
         }
         else
         {
            // We're transferring zoom from one window to another --
            // maximize the new window.
            fullyMaximizeWindow(window, tab);
         }
      }
      else
      {
         // No zoom currently on -- just zoom the selected window + tab.
         fullyMaximizeWindow(window, tab);
      }
   }
   
   private void fullyMaximizeWindow(final LogicalWindow window, final Tab tab)
   {
      if (window.equals(getSourceLogicalWindow()))
         maximizedTab_ = Tab.Source;
      else if (window.equals(getConsoleLogicalWindow()))
         maximizedTab_ = Tab.Console;
      else
         maximizedTab_ = tab;
      maximizedWindow_ = window;
      
      manageLayoutCommands();
      panel_.setSplitterEnabled(false);
         
      if (widgetSizePriorToZoom_ < 0)
         widgetSizePriorToZoom_ = panel_.getWidgetSize(right_);
      
      // Put all of the panes in NORMAL mode, just to ensure an appropriate
      // transfer to EXCLUSIVE mode works. (It seems that 'exclusive' -> 'exclusive'
      // transfers don't always propagate as expected)
      for (LogicalWindow pane : panes_)
         pane.onWindowStateChange(new WindowStateChangeEvent(WindowState.NORMAL));
      
      boolean isLeftWidget =
            DomUtils.contains(left_.getElement(), window.getActiveWidget().getElement());
      
      window.onWindowStateChange(new WindowStateChangeEvent(WindowState.EXCLUSIVE));
      
      final double initialSize = panel_.getWidgetSize(right_);
      
      double targetSize = isLeftWidget ? 0 : panel_.getOffsetWidth();
      
      if (targetSize < 0)
         targetSize = 0;
      
      // Ensure focus is sent to Help iframe on activation.
      Command onActivation = null;
      if (maximizedTab_.equals(Tab.Help))
      {
         onActivation = new Command()
         {
            @Override
            public void execute()
            {
               commands_.activateHelp().execute();
            }
         };
      }
      
      resizeHorizontally(initialSize, targetSize, onActivation);
      
   }
   
   private void resizeHorizontally(final double start,
                                   final double end)
   {
      resizeHorizontally(start, end, null);
   }
   
   private void resizeHorizontally(final double start,
                                   final double end,
                                   final Command afterComplete)
   {
      horizontalResizeAnimation(start, end, afterComplete).run(300);
   }
   
   private Animation horizontalResizeAnimation(final double start,
                                               final double end,
                                               final Command afterComplete)
   {
      return new Animation()
      {
         @Override
         protected void onUpdate(double progress)
         {
            double size =
                  (1 - progress) * start +
                  progress * end;
            
            panel_.setWidgetSize(right_, size);
         }

         @Override
         protected void onStart()
         {
            isAnimating_ = true;
            super.onStart();
         }

         @Override
         protected void onComplete()
         {
            isAnimating_ = false;
            panel_.onSplitterResized(new SplitterResizedEvent());
            super.onComplete();
            if (afterComplete != null)
               afterComplete.execute();
         }
      };
   }
   
   private void restoreLayout()
   {
      // If we're currently zoomed, then use that to provide the previous
      // 'non-zoom' state.
      if (maximizedWindow_ != null)
         restoreSavedLayout();
      else
         restoreFourPaneLayout();
   }
   
   private void invalidateSavedLayoutState(boolean enableSplitter)
   {
      maximizedWindow_ = null;
      maximizedTab_ = null;
      widgetSizePriorToZoom_ = -1;
      panel_.setSplitterEnabled(enableSplitter);
      manageLayoutCommands();
   }
   
   private void restoreFourPaneLayout()
   {
      // Ensure that all windows are in the 'normal' state. This allows
      // hidden windows to display themselves, and so on. This also forces
      // widgets to size themselves vertically.
      for (LogicalWindow window : panes_)
         window.onWindowStateChange(new WindowStateChangeEvent(WindowState.NORMAL, true));
      
      double rightWidth = panel_.getWidgetSize(right_);
      double panelWidth = panel_.getOffsetWidth();
      
      double minThreshold = (2.0 / 5.0) * panelWidth;
      double maxThreshold = (3.0 / 5.0) * panelWidth;
      
      if (rightWidth <= minThreshold)
         resizeHorizontally(rightWidth, minThreshold);
      else if (rightWidth >= maxThreshold)
         resizeHorizontally(rightWidth, maxThreshold);
      
      invalidateSavedLayoutState(true);
   }
   
   private void restoreSavedLayout()
   {
      // Ensure that all windows are in the 'normal' state. This allows
      // hidden windows to display themselves, and so on.
      for (LogicalWindow window : panes_)
         window.onWindowStateChange(new WindowStateChangeEvent(WindowState.NORMAL, true));
      
      maximizedWindow_.onWindowStateChange(new WindowStateChangeEvent(WindowState.NORMAL, true));
      resizeHorizontally(panel_.getWidgetSize(right_), widgetSizePriorToZoom_);
      invalidateSavedLayoutState(true);
   }
   
   @Handler
   public void onMaximizeConsole()
   {
      LogicalWindow consoleWindow = panesByName_.get("Console");
      if (consoleWindow.getState() != WindowState.MAXIMIZE)
      {
         consoleWindow.onWindowStateChange(
                        new WindowStateChangeEvent(WindowState.MAXIMIZE));
      }
   }

   private ArrayList<LogicalWindow> createPanes(PaneConfig config)
   {
      ArrayList<LogicalWindow> results = new ArrayList<LogicalWindow>();

      JsArrayString panes = config.getPanes();
      for (int i = 0; i < 4; i++)
      {
         results.add(panesByName_.get(panes.get(i)));
      }
      return results;
   }

   private void initPanes(PaneConfig config)
   {
      panesByName_ = new HashMap<String, LogicalWindow>();
      panesByName_.put("Console", createConsole());
      panesByName_.put("Source", createSource());

      Triad<LogicalWindow, WorkbenchTabPanel, MinimizedModuleTabLayoutPanel> ts1 = createTabSet(
            "TabSet1",
            tabNamesToTabs(config.getTabSet1()));
      panesByName_.put("TabSet1", ts1.first);
      tabSet1TabPanel_ = ts1.second;
      tabSet1MinPanel_ = ts1.third;

      Triad<LogicalWindow, WorkbenchTabPanel, MinimizedModuleTabLayoutPanel> ts2 = createTabSet(
            "TabSet2",
            tabNamesToTabs(config.getTabSet2()));
      panesByName_.put("TabSet2", ts2.first);
      tabSet2TabPanel_ = ts2.second;
      tabSet2MinPanel_ = ts2.third;
   }
   
   private ArrayList<Tab> tabNamesToTabs(JsArrayString tabNames)
   {
      ArrayList<Tab> tabList = new ArrayList<Tab>();
      for (int j = 0; j < tabNames.length(); j++)
         tabList.add(Enum.valueOf(Tab.class, tabNames.get(j)));
      return tabList;
   }

   private PaneConfig validateConfig(PaneConfig config)
   {
      if (config == null)
         config = PaneConfig.createDefault();
      if (!config.validateAndAutoCorrect())
      {
         Debug.log("Pane config is not valid");
         config = PaneConfig.createDefault();
      }
      return config;
   }

   public MainSplitPanel getPanel()
   {
      return panel_;
   }
   
   public WorkbenchTab getTab(Tab tab)
   {
      switch (tab)
      {
         case History:
            return historyTab_;
         case Files:
            return filesTab_;
         case Plots:
            return plotsTab_;
         case Packages:
            return packagesTab_;
         case Help:
            return helpTab_;
         case VCS:
            return vcsTab_;
         case Build:
            return buildTab_;
         case Presentation:
            return presentationTab_;
         case Environment:
            return environmentTab_;
         case Viewer:
            return viewerTab_;
         case Connections:
            return connectionsTab_;
         case Jobs:
            return jobsTab_;
         case Source:
         case Console:
            // not 'real' tabs so should be an error to ask for their tabs
      }
      throw new IllegalArgumentException("Unknown tab");
   }

   public WorkbenchTab[] getAllTabs()
   {
      return new WorkbenchTab[] { historyTab_, filesTab_,
                                  plotsTab_, packagesTab_, helpTab_,
                                  vcsTab_, buildTab_, presentationTab_,
                                  environmentTab_, viewerTab_,
                                  connectionsTab_, jobsTab_ };
   }

   public void activateTab(Tab tab)
   {
      lastSelectedTab_ = tab;
      WorkbenchTabPanel panel = getOwnerTabPanel(tab);
      
      // Ensure that the pane is visible (otherwise tab selection will fail)
      LogicalWindow parent = panel.getParentWindow();
      if (parent.getState() == WindowState.MINIMIZE ||
          parent.getState() == WindowState.HIDE)
      {
         parent.onWindowStateChange(new WindowStateChangeEvent(WindowState.NORMAL));
      }
      
      if (tabToIndex_.containsKey(tab))
      {
         int index = tabToIndex_.get(tab);
         panel.selectTab(index);
      }
      else
      {
         // unexpected; why are we trying to activate a suppressed tab?
         Debug.logWarning("Attempt to activate suppressed or unavailable " +
                          "tab '" + tab.name() + "')");
      }
   }
   
   public void activateTab(String tabName)
   {
      Tab tab = tabForName(tabName);
      if (tab != null)
         activateTab(tab);
   }
   
   public void zoomTab(Tab tab)
   {
      activateTab(tab);
      WorkbenchTabPanel tabPanel = getOwnerTabPanel(tab);
      LogicalWindow parentWindow = tabPanel.getParentWindow();
      if (parentWindow == null)
         return;
      
      toggleWindowZoom(parentWindow, tab);
   }
   
   public LogicalWindow getZoomedWindow()
   {
      return maximizedWindow_;
   }

   public ConsolePane getConsole()
   {
      return consolePane_;
   }

   public WorkbenchTabPanel getOwnerTabPanel(Tab tab)
   {
      return tabToPanel_.get(tab);
   }

   public LogicalWindow getSourceLogicalWindow()
   {
      return sourceLogicalWindow_;
   }
   
   public LogicalWindow getConsoleLogicalWindow()
   {
      return panesByName_.get("Console");
   }

   private DualWindowLayoutPanel createSplitWindow(LogicalWindow top,
                                                   LogicalWindow bottom,
                                                   String name,
                                                   double bottomDefaultPct,
                                                   int splitterSize)
   {
      return new DualWindowLayoutPanel(
            eventBus_,
            top,
            bottom,
            session_,
            name,
            WindowState.NORMAL,
            (int) (Window.getClientHeight()*bottomDefaultPct),
            splitterSize);
   }

   private LogicalWindow createConsole()
   {
      PrimaryWindowFrame frame = new PrimaryWindowFrame("Console", null);
      
      ToolbarButton goToWorkingDirButton =
            commands_.goToWorkingDir().createToolbarButton();
      goToWorkingDirButton.addStyleName(
            ThemeResources.INSTANCE.themeStyles().windowFrameToolbarButton());
      
      LogicalWindow logicalWindow =
            new LogicalWindow(frame, new MinimizedWindowFrame("Console"));

      consoleTabPanel_ = new ConsoleTabPanel(
            frame,
            logicalWindow,
            consolePane_,
            compilePdfTab_,
            findOutputTab_,
            sourceCppTab_,
            renderRmdTab_,
            deployContentTab_,
            markersTab_,
            terminalTab_,
            eventBus_,
            goToWorkingDirButton,
            testsTab_);
      
      consoleTabPanel_.addLayoutStyles(frame.getElement());
      
      return logicalWindow;
   }

   private LogicalWindow createSource()
   {
      WindowFrame sourceFrame = new WindowFrame();
      sourceFrame.setFillWidget(source_.asWidget());
      source_.forceLoad();
      return sourceLogicalWindow_ = new LogicalWindow(
            sourceFrame,
            new MinimizedWindowFrame("Source"));
   }

   private
         Triad<LogicalWindow, WorkbenchTabPanel, MinimizedModuleTabLayoutPanel>
         createTabSet(String persisterName, ArrayList<Tab> tabs)
   {
      final WindowFrame frame = new WindowFrame();
      final MinimizedModuleTabLayoutPanel minimized = new MinimizedModuleTabLayoutPanel();
      final LogicalWindow logicalWindow = new LogicalWindow(frame, minimized);

      final WorkbenchTabPanel tabPanel = new WorkbenchTabPanel(frame, logicalWindow);

      if (persisterName == "TabSet1")
         tabs1_ = tabs;
      else if (persisterName == "TabSet2")
         tabs2_ = tabs;

      populateTabPanel(tabs, tabPanel, minimized);

      frame.setFillWidget(tabPanel);

      minimized.addSelectionHandler(new SelectionHandler<Integer>()
      {
         public void onSelection(SelectionEvent<Integer> integerSelectionEvent)
         {
            int tab = integerSelectionEvent.getSelectedItem();
            tabPanel.selectTab(tab);
         }
      });

      tabPanel.addSelectionHandler(new SelectionHandler<Integer>()
      {
         public void onSelection(SelectionEvent<Integer> integerSelectionEvent)
         {
            int index = integerSelectionEvent.getSelectedItem();
            WorkbenchTab selected = tabPanel.getTab(index);
            lastSelectedTab_ = workbenchTabToTab(selected);
            session_.persistClientState();
         }
      });

      new SelectedTabStateValue(persisterName, tabPanel);

      return new Triad<LogicalWindow, WorkbenchTabPanel, MinimizedModuleTabLayoutPanel>(
            logicalWindow,
            tabPanel,
            minimized);
   }
   
   private Tab workbenchTabToTab(WorkbenchTab tab)
   {
      return wbTabToTab_.get(tab);
   }

   private void populateTabPanel(ArrayList<Tab> tabs,
                                 WorkbenchTabPanel tabPanel,
                                 MinimizedModuleTabLayoutPanel minimized)
   {
      ArrayList<WorkbenchTab> tabList = new ArrayList<WorkbenchTab>();
      int tabIdx = 0;
      for (int i = 0; i < tabs.size(); i++)
      {
         Tab tab = tabs.get(i);
         WorkbenchTab wbTab = getTab(tab);
         
         wbTabToTab_.put(wbTab, tab);
         tabToPanel_.put(tab, tabPanel);
         
         // exclude suppressed tabs from the index since they aren't added to
         // the panel
         if (!wbTab.isSuppressed())
            tabToIndex_.put(tab, tabIdx++);
         
         tabList.add(wbTab);
      }
      tabPanel.setTabs(tabList);

      ArrayList<String> labels = new ArrayList<String>();
      for (Tab tab : tabs)
      {
         if (!getTab(tab).isSuppressed())
            labels.add(getTabLabel(tab));
      }
      minimized.setTabs(labels.toArray(new String[labels.size()]));
   }

   private String getTabLabel(Tab tab)
   {
      switch (tab)
      {
         case VCS:
            return getTab(tab).getTitle();
         case Presentation:
            return getTab(tab).getTitle();
         case Connections:
            return getTab(tab).getTitle();
         default:
            return tab.toString();
      }
   }
   
   private Tab tabForName(String name)
   {
      if (name.equalsIgnoreCase("history"))
         return Tab.History;
      if (name.equalsIgnoreCase("files"))
         return Tab.Files;
      if (name.equalsIgnoreCase("plots"))
         return Tab.Plots;
      if (name.equalsIgnoreCase("packages"))
         return Tab.Packages;
      if (name.equalsIgnoreCase("help"))
         return Tab.Help;
      if (name.equalsIgnoreCase("vcs"))
         return Tab.VCS;
      if (name.equalsIgnoreCase("build"))
         return Tab.Build;
      if (name.equalsIgnoreCase("presentation"))
         return Tab.Presentation;
      if (name.equalsIgnoreCase("environment"))
         return Tab.Environment;
      if (name.equalsIgnoreCase("viewer"))
         return Tab.Viewer;
      if (name.equalsIgnoreCase("connections"))
         return Tab.Connections;
      if (name.equalsIgnoreCase("source"))
         return Tab.Source;
      if (name.equalsIgnoreCase("console"))
         return Tab.Console;
      if (name.equalsIgnoreCase("jobs"))
         return Tab.Jobs;
      
      return null;
   }
   
   private AppCommand getLayoutCommandForTab(Tab tab)
   {
      if (tab == null)
         return commands_.layoutEndZoom();
      
      switch (tab)
      {
      case Build:        return commands_.layoutZoomBuild();
      case Console:      return commands_.layoutZoomConsole();
      case Environment:  return commands_.layoutZoomEnvironment();
      case Files:        return commands_.layoutZoomFiles();
      case Help:         return commands_.layoutZoomHelp();
      case History:      return commands_.layoutZoomHistory();
      case Packages:     return commands_.layoutZoomPackages();
      case Plots:        return commands_.layoutZoomPlots();
      case Source:       return commands_.layoutZoomSource();
      case VCS:          return commands_.layoutZoomVcs();
      case Viewer:       return commands_.layoutZoomViewer();
      case Connections:  return commands_.layoutZoomConnections();
      default:
         throw new IllegalArgumentException("Unexpected tab '" + tab.toString() + "'");
      }
   }
   
   private void manageLayoutCommands()
   {
      List<AppCommand> layoutCommands = getLayoutCommands();
      AppCommand activeCommand = getLayoutCommandForTab(maximizedTab_);
      
      for (AppCommand command : layoutCommands)
         command.setChecked(activeCommand.equals(command));
      
      // manage console left/right commands
      boolean maximized = maximizedTab_ != null;
      commands_.layoutConsoleOnLeft().setVisible(!maximized);
      commands_.layoutConsoleOnRight().setVisible(!maximized); 
      if (!maximized)
      {
         PaneConfig config = getCurrentConfig();
         commands_.layoutConsoleOnLeft().setChecked(config.getConsoleLeft());
         commands_.layoutConsoleOnRight().setChecked(config.getConsoleRight());
      }
      else
      {
         commands_.layoutConsoleOnLeft().setVisible(false);
         commands_.layoutConsoleOnRight().setVisible(false);
      } 
   }
   
   private List<AppCommand> getLayoutCommands()
   {
      List<AppCommand> commands = new ArrayList<AppCommand>();
      
      commands.add(commands_.layoutEndZoom());
      commands.add(commands_.layoutZoomBuild());
      commands.add(commands_.layoutZoomConsole());
      commands.add(commands_.layoutZoomEnvironment());
      commands.add(commands_.layoutZoomFiles());
      commands.add(commands_.layoutZoomHelp());
      commands.add(commands_.layoutZoomHistory());
      commands.add(commands_.layoutZoomPackages());
      commands.add(commands_.layoutZoomPlots());
      commands.add(commands_.layoutZoomSource());
      commands.add(commands_.layoutZoomVcs());
      commands.add(commands_.layoutZoomViewer());
      commands.add(commands_.layoutZoomConnections());
      
      return commands;
   }
   
   private PaneConfig getCurrentConfig()
   {
      PaneConfig config = uiPrefs_.paneConfig().getValue();

      // use default config if pref isn't set yet
      if (config == null)
         return PaneConfig.createDefault();

      return config;
   }

   private final EventBus eventBus_;
   private final Session session_;
   private final Commands commands_;
   private final UIPrefs uiPrefs_;
   private final FindOutputTab findOutputTab_;
   private final WorkbenchTab compilePdfTab_;
   private final WorkbenchTab sourceCppTab_;
   private final ConsolePane consolePane_;
   private final SourceShim source_;
   private final WorkbenchTab historyTab_;
   private final WorkbenchTab filesTab_;
   private final WorkbenchTab plotsTab_;
   private final WorkbenchTab packagesTab_;
   private final WorkbenchTab helpTab_;
   private final WorkbenchTab vcsTab_;
   private final WorkbenchTab buildTab_;
   private final WorkbenchTab presentationTab_;
   private final WorkbenchTab connectionsTab_;
   private final WorkbenchTab environmentTab_;
   private final WorkbenchTab viewerTab_;
   private final WorkbenchTab renderRmdTab_;
   private final WorkbenchTab deployContentTab_;
   private final MarkersOutputTab markersTab_;
   private final WorkbenchTab terminalTab_;
<<<<<<< HEAD
   private final WorkbenchTab jobsTab_;
=======
   private final WorkbenchTab testsTab_;
>>>>>>> bbbc971f
   private final OptionsLoader.Shim optionsLoader_;
   private MainSplitPanel panel_;
   private LogicalWindow sourceLogicalWindow_;
   private final HashMap<Tab, WorkbenchTabPanel> tabToPanel_ =
         new HashMap<Tab, WorkbenchTabPanel>();
   private final HashMap<Tab, Integer> tabToIndex_ =
         new HashMap<Tab, Integer>();
   private final HashMap<WorkbenchTab, Tab> wbTabToTab_ =
         new HashMap<WorkbenchTab, Tab>();
   private HashMap<String, LogicalWindow> panesByName_;
   private DualWindowLayoutPanel left_;
   private DualWindowLayoutPanel right_;
   private ArrayList<LogicalWindow> panes_;
   private ConsoleTabPanel consoleTabPanel_;
   private WorkbenchTabPanel tabSet1TabPanel_;
   private MinimizedModuleTabLayoutPanel tabSet1MinPanel_;
   private WorkbenchTabPanel tabSet2TabPanel_;
   private MinimizedModuleTabLayoutPanel tabSet2MinPanel_;
   
   // Zoom-related members ----
   private Tab lastSelectedTab_ = null;
   private LogicalWindow maximizedWindow_ = null;
   private Tab maximizedTab_ = null;
   private double widgetSizePriorToZoom_ = -1;
   private boolean isAnimating_ = false;
   
   private ArrayList<Tab> tabs1_;
   private ArrayList<Tab> tabs2_;
}<|MERGE_RESOLUTION|>--- conflicted
+++ resolved
@@ -225,11 +225,8 @@
                       @Named("R Markdown") final WorkbenchTab renderRmdTab,
                       @Named("Deploy") final WorkbenchTab deployContentTab,
                       @Named("Terminal") final WorkbenchTab terminalTab,
-<<<<<<< HEAD
+                      @Named("Tests") final WorkbenchTab testsTab,
                       @Named("Jobs") final WorkbenchTab jobsTab,
-=======
-                      @Named("Tests") final WorkbenchTab testsTab,
->>>>>>> bbbc971f
                       final MarkersOutputTab markersTab,
                       final FindOutputTab findOutputTab,
                       OptionsLoader.Shim optionsLoader)
@@ -1241,11 +1238,8 @@
    private final WorkbenchTab deployContentTab_;
    private final MarkersOutputTab markersTab_;
    private final WorkbenchTab terminalTab_;
-<<<<<<< HEAD
+   private final WorkbenchTab testsTab_;
    private final WorkbenchTab jobsTab_;
-=======
-   private final WorkbenchTab testsTab_;
->>>>>>> bbbc971f
    private final OptionsLoader.Shim optionsLoader_;
    private MainSplitPanel panel_;
    private LogicalWindow sourceLogicalWindow_;
