/*
 * TextEditingTarget.java
 *
 * Copyright (C) 2009-12 by RStudio, Inc.
 *
 * Unless you have received this program directly from RStudio pursuant
 * to the terms of a commercial license agreement with RStudio, then
 * this program is licensed to you under the terms of version 3 of the
 * GNU Affero General Public License. This program is distributed WITHOUT
 * ANY EXPRESS OR IMPLIED WARRANTY, INCLUDING THOSE OF NON-INFRINGEMENT,
 * MERCHANTABILITY OR FITNESS FOR A PARTICULAR PURPOSE. Please refer to the
 * AGPL (http://www.gnu.org/licenses/agpl-3.0.txt) for more details.
 *
 */
package org.rstudio.studio.client.workbench.views.source.editors.text;

import com.google.gwt.core.client.GWT;
import com.google.gwt.core.client.JavaScriptObject;
import com.google.gwt.core.client.JsArray;
import com.google.gwt.core.client.JsArrayString;
import com.google.gwt.core.client.Scheduler;
import com.google.gwt.core.client.Scheduler.RepeatingCommand;
import com.google.gwt.core.client.Scheduler.ScheduledCommand;
import com.google.gwt.dom.client.NativeEvent;
import com.google.gwt.dom.client.Style.FontWeight;
import com.google.gwt.event.dom.client.*;
import com.google.gwt.event.logical.shared.*;
import com.google.gwt.event.shared.GwtEvent;
import com.google.gwt.event.shared.HandlerManager;
import com.google.gwt.event.shared.HandlerRegistration;
import com.google.gwt.http.client.URL;
import com.google.gwt.resources.client.ImageResource;
import com.google.gwt.safehtml.shared.SafeHtmlBuilder;
import com.google.gwt.user.client.Command;
import com.google.gwt.user.client.Event;
import com.google.gwt.user.client.Event.NativePreviewEvent;
import com.google.gwt.user.client.Timer;
import com.google.gwt.user.client.ui.HasValue;
import com.google.gwt.user.client.ui.MenuItem;
import com.google.gwt.user.client.ui.UIObject;
import com.google.gwt.user.client.ui.Widget;
import com.google.inject.Inject;
import com.google.inject.Provider;

import org.rstudio.core.client.*;
import org.rstudio.core.client.command.AppCommand;
import org.rstudio.core.client.command.CommandBinder;
import org.rstudio.core.client.command.Handler;
import org.rstudio.core.client.command.KeyboardHelper;
import org.rstudio.core.client.command.KeyboardShortcut;
import org.rstudio.core.client.events.EnsureHeightHandler;
import org.rstudio.core.client.events.EnsureVisibleHandler;
import org.rstudio.core.client.events.HasEnsureHeightHandlers;
import org.rstudio.core.client.events.HasEnsureVisibleHandlers;
import org.rstudio.core.client.files.FileSystemContext;
import org.rstudio.core.client.files.FileSystemItem;
import org.rstudio.core.client.js.JsMap;
import org.rstudio.core.client.js.JsUtil;
import org.rstudio.core.client.regex.Match;
import org.rstudio.core.client.regex.Pattern;
import org.rstudio.core.client.widget.*;
import org.rstudio.studio.client.RStudioGinjector;
import org.rstudio.studio.client.application.Desktop;
import org.rstudio.studio.client.application.events.ChangeFontSizeEvent;
import org.rstudio.studio.client.application.events.ChangeFontSizeHandler;
import org.rstudio.studio.client.application.events.EventBus;
import org.rstudio.studio.client.application.events.ResetEditorCommandsEvent;
import org.rstudio.studio.client.application.events.SetEditorCommandBindingsEvent;
import org.rstudio.studio.client.common.*;
import org.rstudio.studio.client.common.debugging.BreakpointManager;
import org.rstudio.studio.client.common.debugging.events.BreakpointsSavedEvent;
import org.rstudio.studio.client.common.debugging.model.Breakpoint;
import org.rstudio.studio.client.common.filetypes.DocumentMode;
import org.rstudio.studio.client.common.filetypes.FileType;
import org.rstudio.studio.client.common.filetypes.FileTypeCommands;
import org.rstudio.studio.client.common.filetypes.FileTypeRegistry;
import org.rstudio.studio.client.common.filetypes.SweaveFileType;
import org.rstudio.studio.client.common.filetypes.TextFileType;
import org.rstudio.studio.client.common.r.roxygen.RoxygenHelper;
import org.rstudio.studio.client.common.rnw.RnwWeave;
import org.rstudio.studio.client.common.synctex.Synctex;
import org.rstudio.studio.client.common.synctex.SynctexUtils;
import org.rstudio.studio.client.common.synctex.model.SourceLocation;
import org.rstudio.studio.client.htmlpreview.events.ShowHTMLPreviewEvent;
import org.rstudio.studio.client.htmlpreview.model.HTMLPreviewParams;
import org.rstudio.studio.client.notebook.CompileNotebookOptions;
import org.rstudio.studio.client.notebook.CompileNotebookOptionsDialog;
import org.rstudio.studio.client.notebook.CompileNotebookPrefs;
import org.rstudio.studio.client.notebook.CompileNotebookResult;
import org.rstudio.studio.client.rmarkdown.events.ConvertToShinyDocEvent;
import org.rstudio.studio.client.rmarkdown.events.RmdOutputFormatChangedEvent;
import org.rstudio.studio.client.rmarkdown.model.RMarkdownContext;
import org.rstudio.studio.client.rmarkdown.model.RmdFrontMatter;
import org.rstudio.studio.client.rmarkdown.model.RmdFrontMatterOutputOptions;
import org.rstudio.studio.client.rmarkdown.model.RmdOutputFormat;
import org.rstudio.studio.client.rmarkdown.model.RmdTemplateFormat;
import org.rstudio.studio.client.rmarkdown.model.RmdYamlData;
import org.rstudio.studio.client.rmarkdown.model.YamlFrontMatter;
import org.rstudio.studio.client.rmarkdown.ui.RmdTemplateOptionsDialog;
import org.rstudio.studio.client.rsconnect.events.RSConnectActionEvent;
import org.rstudio.studio.client.rsconnect.events.RSConnectDeployInitiatedEvent;
import org.rstudio.studio.client.rsconnect.model.RSConnectPublishSettings;
import org.rstudio.studio.client.server.ServerError;
import org.rstudio.studio.client.server.ServerRequestCallback;
import org.rstudio.studio.client.server.Void;
import org.rstudio.studio.client.server.VoidServerRequestCallback;
import org.rstudio.studio.client.shiny.events.LaunchShinyApplicationEvent;
import org.rstudio.studio.client.shiny.events.ShinyApplicationStatusEvent;
import org.rstudio.studio.client.shiny.model.ShinyApplicationParams;
import org.rstudio.studio.client.shiny.model.ShinyViewerType;
import org.rstudio.studio.client.workbench.WorkbenchContext;
import org.rstudio.studio.client.workbench.commands.Commands;
import org.rstudio.studio.client.workbench.model.Session;
import org.rstudio.studio.client.workbench.model.SessionInfo;
import org.rstudio.studio.client.workbench.prefs.model.UIPrefs;
import org.rstudio.studio.client.workbench.prefs.model.UIPrefsAccessor;
import org.rstudio.studio.client.workbench.ui.FontSizeManager;
import org.rstudio.studio.client.workbench.views.console.events.SendToConsoleEvent;
import org.rstudio.studio.client.workbench.views.console.shell.editor.InputEditorPosition;
import org.rstudio.studio.client.workbench.views.console.shell.editor.InputEditorSelection;
import org.rstudio.studio.client.workbench.views.files.events.FileChangeEvent;
import org.rstudio.studio.client.workbench.views.files.events.FileChangeHandler;
import org.rstudio.studio.client.workbench.views.files.model.FileChange;
import org.rstudio.studio.client.workbench.views.help.events.ShowHelpEvent;
import org.rstudio.studio.client.workbench.views.output.compilepdf.events.CompilePdfEvent;
import org.rstudio.studio.client.workbench.views.output.lint.LintManager;
import org.rstudio.studio.client.workbench.views.presentation.events.SourceFileSaveCompletedEvent;
import org.rstudio.studio.client.workbench.views.presentation.model.PresentationState;
import org.rstudio.studio.client.workbench.views.source.SourceBuildHelper;
import org.rstudio.studio.client.workbench.views.source.SourceWindowManager;
import org.rstudio.studio.client.workbench.views.source.editors.EditingTarget;
import org.rstudio.studio.client.workbench.views.source.editors.EditingTargetCodeExecution;
import org.rstudio.studio.client.workbench.views.source.editors.text.TextEditingTargetRMarkdownHelper.RmdSelectedTemplate;
import org.rstudio.studio.client.workbench.views.source.editors.text.ace.AceAfterCommandExecutedEvent;
import org.rstudio.studio.client.workbench.views.source.editors.text.ace.AceFold;
import org.rstudio.studio.client.workbench.views.source.editors.text.ace.Mode.InsertChunkInfo;
import org.rstudio.studio.client.workbench.views.source.editors.text.ace.Position;
import org.rstudio.studio.client.workbench.views.source.editors.text.ace.Range;
import org.rstudio.studio.client.workbench.views.source.editors.text.ace.VimMarks;
import org.rstudio.studio.client.workbench.views.source.editors.text.cpp.CppCompletionContext;
import org.rstudio.studio.client.workbench.views.source.editors.text.cpp.CppCompletionOperation;
import org.rstudio.studio.client.workbench.views.source.editors.text.events.*;
import org.rstudio.studio.client.workbench.views.source.editors.text.rmd.TextEditingTargetNotebook;
import org.rstudio.studio.client.workbench.views.source.editors.text.status.StatusBar;
import org.rstudio.studio.client.workbench.views.source.editors.text.status.StatusBar.HideMessageHandler;
import org.rstudio.studio.client.workbench.views.source.editors.text.status.StatusBarPopupMenu;
import org.rstudio.studio.client.workbench.views.source.editors.text.status.StatusBarPopupRequest;
import org.rstudio.studio.client.workbench.views.source.editors.text.ui.ChooseEncodingDialog;
import org.rstudio.studio.client.workbench.views.source.editors.text.ui.RMarkdownNoParamsDialog;
import org.rstudio.studio.client.workbench.views.source.events.CollabEditStartParams;
import org.rstudio.studio.client.workbench.views.source.events.CollabExternalEditEvent;
import org.rstudio.studio.client.workbench.views.source.events.DocFocusedEvent;
import org.rstudio.studio.client.workbench.views.source.events.DocTabDragStateChangedEvent;
import org.rstudio.studio.client.workbench.views.source.events.DocWindowChangedEvent;
import org.rstudio.studio.client.workbench.views.source.events.PopoutDocEvent;
import org.rstudio.studio.client.workbench.views.source.events.RecordNavigationPositionEvent;
import org.rstudio.studio.client.workbench.views.source.events.RecordNavigationPositionHandler;
import org.rstudio.studio.client.workbench.views.source.events.SourceFileSavedEvent;
import org.rstudio.studio.client.workbench.views.source.events.SourceNavigationEvent;
import org.rstudio.studio.client.workbench.views.source.model.*;
import org.rstudio.studio.client.workbench.views.vcs.common.events.ShowVcsDiffEvent;
import org.rstudio.studio.client.workbench.views.vcs.common.events.ShowVcsHistoryEvent;
import org.rstudio.studio.client.workbench.views.vcs.common.events.VcsRevertFileEvent;
import org.rstudio.studio.client.workbench.views.vcs.common.events.VcsViewOnGitHubEvent;
import org.rstudio.studio.client.workbench.views.vcs.common.model.GitHubViewRequest;

import java.util.ArrayList;
import java.util.HashMap;
import java.util.HashSet;
import java.util.List;

public class TextEditingTarget implements 
                                  EditingTarget,
                                  EditingTargetCodeExecution.CodeExtractor
{
   interface MyCommandBinder
         extends CommandBinder<Commands, TextEditingTarget>
   {
   }

   private static final String NOTEBOOK_TITLE = "notebook_title";
   private static final String NOTEBOOK_AUTHOR = "notebook_author";
   private static final String NOTEBOOK_TYPE = "notebook_type";

   private static final MyCommandBinder commandBinder =
         GWT.create(MyCommandBinder.class);

   public interface Display extends TextDisplay, 
                                    WarningBarDisplay,
                                    HasEnsureVisibleHandlers,
                                    HasEnsureHeightHandlers
   {
      HasValue<Boolean> getSourceOnSave();
      void ensureVisible();
      void showFindReplace(boolean defaultForward);
      void findNext();
      void findPrevious();
      void findSelectAll();
      void findFromSelection();
      void replaceAndFind();
      
      StatusBar getStatusBar();

      boolean isAttached();
      
      void adaptToExtendedFileType(String extendedType);
      void onShinyApplicationStateChanged(String state);

      void debug_dumpContents();
      void debug_importDump();
      
      void setIsShinyFormat(boolean isPresentation);
      void setFormatOptions(TextFileType fileType,
                            List<String> options, 
                            List<String> values, 
                            List<String> extensions, 
                            String selected);
      void setFormatOptionsVisible(boolean visible);
      HandlerRegistration addRmdFormatChangedHandler(
            RmdOutputFormatChangedEvent.Handler handler);
      
      void setPublishPath(String type, String publishPath);
      void invokePublish();
      
      void initWidgetSize();
      
      void toggleDocumentOutline();
   }

   private class SaveProgressIndicator implements ProgressIndicator
   {

      public SaveProgressIndicator(FileSystemItem file,
                                   TextFileType fileType,
                                   Command executeOnSuccess)
      {
         file_ = file;
         newFileType_ = fileType;
         executeOnSuccess_ = executeOnSuccess;
      }

      public void onProgress(String message)
      {
         onProgress(message, null);
      }

      public void onProgress(String message, Operation onCancel)
      {
      }
      
      public void clearProgress()
      {
      }

      public void onCompleted()
      {
         // don't need to check again soon because we just saved
         // (without this and when file monitoring is active we'd
         // end up immediately checking for external edits)
         externalEditCheckInterval_.reset(250);

         if (newFileType_ != null)
            fileType_ = newFileType_;

         if (file_ != null)
         {
            ignoreDeletes_ = false;
            forceSaveCommandActive_ = false;
            commands_.reopenSourceDocWithEncoding().setEnabled(true);
            name_.setValue(file_.getName(), true);
            // Make sure tooltip gets updated, even if name hasn't changed
            name_.fireChangeEvent();

            // If we were dirty prior to saving, clean up the debug state so
            // we don't continue highlighting after saving. (There are cases
            // in which we want to restore highlighting after the dirty state
            // is marked clean--i.e. when unwinding the undo stack.)
            if (dirtyState_.getValue())
               endDebugHighlighting();

            dirtyState_.markClean();
         }

         if (newFileType_ != null)
         {
            // Make sure the icon gets updated, even if name hasn't changed
            name_.fireChangeEvent();
            updateStatusBarLanguage();
            view_.adaptToFileType(newFileType_);
            events_.fireEvent(new FileTypeChangedEvent());
            if (!fileType_.canSourceOnSave() && docUpdateSentinel_.sourceOnSave())
            {
               view_.getSourceOnSave().setValue(false, true);
            }
         }

         if (executeOnSuccess_ != null)
            executeOnSuccess_.execute();
      }

      public void onError(final String message)
      {
         // in case the error occured saving a document that wasn't 
         // in the foreground
         view_.ensureVisible();
         
         // command to show the error
         final Command showErrorCommand = new Command() {
            @Override
            public void execute()
            {
               globalDisplay_.showErrorMessage("Error Saving File",
                                               message);
            }
         };
         
         // check whether the file exists and isn't writeable
         if (file_ != null)
         {
            server_.isReadOnlyFile(file_.getPath(), 
                                   new ServerRequestCallback<Boolean>() {
   
               @Override
               public void onResponseReceived(Boolean isReadOnly)
               {
                  if (isReadOnly)
                  {
                     String message = "This source file is read-only " +
                                      "so changes cannot be saved";
                     view_.showWarningBar(message);
                     
                     String saveAsPath = file_.getParentPath().completePath(
                           file_.getStem() + "-copy" + file_.getExtension());
                     saveNewFile(
                           saveAsPath, 
                           null, 
                           CommandUtil.join(postSaveCommand(), new Command() {

                              @Override
                              public void execute()
                              {
                                 view_.hideWarningBar();
                              }
                           }));
                           
                  }
                  else
                  {
                     showErrorCommand.execute();
                  }
               }
               
               @Override
               public void onError(ServerError error)
               {
                  Debug.logError(error);
                  showErrorCommand.execute();
               }
            });
         }
         else
         {
            showErrorCommand.execute();
         }
         
       
      }

      private final FileSystemItem file_;

      private final TextFileType newFileType_;
      private final Command executeOnSuccess_;
   }

   @Inject
   public TextEditingTarget(Commands commands,
                            SourceServerOperations server,
                            EventBus events,
                            GlobalDisplay globalDisplay,
                            FileDialogs fileDialogs,
                            FileTypeRegistry fileTypeRegistry,
                            FileTypeCommands fileTypeCommands,
                            ConsoleDispatcher consoleDispatcher,
                            WorkbenchContext workbenchContext,
                            Session session,
                            Synctex synctex,
                            FontSizeManager fontSizeManager,
                            DocDisplay docDisplay,
                            UIPrefs prefs, 
                            BreakpointManager breakpointManager,
                            SourceBuildHelper sourceBuildHelper)
   {
      commands_ = commands;
      server_ = server;
      events_ = events;
      globalDisplay_ = globalDisplay;
      fileDialogs_ = fileDialogs;
      fileTypeRegistry_ = fileTypeRegistry;
      fileTypeCommands_ = fileTypeCommands;
      consoleDispatcher_ = consoleDispatcher;
      workbenchContext_ = workbenchContext;
      session_ = session;
      synctex_ = synctex;
      fontSizeManager_ = fontSizeManager;
      breakpointManager_ = breakpointManager;
      sourceBuildHelper_ = sourceBuildHelper;

      docDisplay_ = docDisplay;
      dirtyState_ = new DirtyState(docDisplay_, false);
      lintManager_ = new LintManager(this, cppCompletionContext_);
      prefs_ = prefs;
      compilePdfHelper_ = new TextEditingTargetCompilePdfHelper(docDisplay_);
      rmarkdownHelper_ = new TextEditingTargetRMarkdownHelper();
      cppHelper_ = new TextEditingTargetCppHelper(cppCompletionContext_, 
                                                  docDisplay_);
      presentationHelper_ = new TextEditingTargetPresentationHelper(
                                                                  docDisplay_);
      reformatHelper_ = new TextEditingTargetReformatHelper(docDisplay_);
      renameHelper_ = new TextEditingTargetRenameHelper(docDisplay_);
      
      docDisplay_.setRnwCompletionContext(compilePdfHelper_);
      docDisplay_.setCppCompletionContext(cppCompletionContext_);
      docDisplay_.setRCompletionContext(rContext_);
      scopeHelper_ = new TextEditingTargetScopeHelper(docDisplay_);
      scopeTimer_ = new Timer()
      {
         @Override
         public void run()
         {
            doUpdateCurrentScope();
         }
      };
      
      addRecordNavigationPositionHandler(releaseOnDismiss_, 
                                         docDisplay_, 
                                         events_, 
                                         this);
       
      docDisplay_.addKeyDownHandler(new KeyDownHandler()
      {
         @SuppressWarnings("deprecation")
         public void onKeyDown(KeyDownEvent event)
         {
            NativeEvent ne = event.getNativeEvent();
            int mod = KeyboardShortcut.getModifierValue(ne);
            
            if ((mod == KeyboardShortcut.META || (mod == KeyboardShortcut.CTRL && !BrowseCap.hasMetaKey() && !docDisplay_.isEmacsModeOn()))
                && ne.getKeyCode() == 'F')
            {
               event.preventDefault();
               event.stopPropagation();
               commands_.findReplace().execute();
            }
            else if (BrowseCap.hasMetaKey() && 
                     (mod == KeyboardShortcut.META) &&
                     (ne.getKeyCode() == 'E'))
            {
               event.preventDefault();
               event.stopPropagation();
               commands_.findFromSelection().execute();
            }
            else if (mod == KeyboardShortcut.ALT &&
                     KeyboardHelper.isHyphenKeycode(ne.getKeyCode()))
            {
               event.preventDefault();
               event.stopPropagation();
               
               if (Character.isSpace(docDisplay_.getCharacterBeforeCursor()) ||
                   (!docDisplay_.hasSelection() &&
                         docDisplay_.getCursorPosition().getColumn() == 0))
                  docDisplay_.insertCode("<- ", false);
               else
                  docDisplay_.insertCode(" <- ", false);
            }
            else if (mod == KeyboardShortcut.CTRL
                     && ne.getKeyCode() == KeyCodes.KEY_UP
                     && fileType_ == FileTypeRegistry.R)
            {
               event.preventDefault();
               event.stopPropagation();
               jumpToPreviousFunction();
            }
            else if (mod == KeyboardShortcut.CTRL
                     && ne.getKeyCode() == KeyCodes.KEY_DOWN
                     && fileType_ == FileTypeRegistry.R)
            {
               event.preventDefault();
               event.stopPropagation();
               jumpToNextFunction();
            }
            else if ((ne.getKeyCode() == KeyCodes.KEY_ESCAPE) &&
                     !prefs_.useVimMode().getValue())
            {
               event.preventDefault();
               event.stopPropagation();
               
               // Don't send an interrupt if a popup is visible
               if (docDisplay_.isPopupVisible())
                  return;
               
               // Don't send an interrupt if we're in a source window
               if (!SourceWindowManager.isMainSourceWindow())
                  return;
               
               if (commands_.interruptR().isEnabled())
                  commands_.interruptR().execute();
            }
            else if (ne.getKeyCode() == KeyCodes.KEY_M && (
                  (BrowseCap.hasMetaKey() &&
                   mod == (KeyboardShortcut.META + KeyboardShortcut.SHIFT)) ||
                  (!BrowseCap.hasMetaKey() &&
                   mod == (KeyboardShortcut.CTRL + KeyboardShortcut.SHIFT))))
            {
               event.preventDefault();
               event.stopPropagation();
               
               if (Character.isSpace(docDisplay_.getCharacterBeforeCursor()) ||
                   (!docDisplay_.hasSelection() &&
                         docDisplay_.getCursorPosition().getColumn() == 0))
                  docDisplay_.insertCode("%>% ", false);
               else
                  docDisplay_.insertCode(" %>% ", false);
            }
            else if (
                  prefs_.continueCommentsOnNewline().getValue() && 
                  !docDisplay_.isPopupVisible() &&
                  ne.getKeyCode() == KeyCodes.KEY_ENTER && mod == 0 &&
                    (fileType_.isC() || isCursorInRMode() || isCursorInTexMode()))
            {
               String line = docDisplay_.getCurrentLineUpToCursor();
               Pattern pattern = null;
               
               if (isCursorInRMode())
                  pattern = Pattern.create("^(\\s*#+'?\\s*)");
               else if (isCursorInTexMode())
                  pattern = Pattern.create("^(\\s*%+'?\\s*)");
               else if (fileType_.isC())
               {
                  // bail on attributes
                  if (!line.matches("^\\s*//\\s*\\[\\[.*\\]\\].*"))
                     pattern = Pattern.create("^(\\s*//'?\\s*)");
               }
               
               if (pattern != null)
               {
                  Match match = pattern.match(line, 0);
                  if (match != null)
                  {
                     event.preventDefault();
                     event.stopPropagation();
                     docDisplay_.insertCode("\n" + match.getGroup(1));
                     docDisplay_.ensureCursorVisible();
                  }
               }
            }
            else if (
                  prefs_.continueCommentsOnNewline().getValue() &&
                  !docDisplay_.isPopupVisible() &&
                  ne.getKeyCode() == KeyCodes.KEY_ENTER &&
                  mod == KeyboardShortcut.SHIFT)
            {
               event.preventDefault();
               event.stopPropagation();
               String indent = docDisplay_.getNextLineIndent();
               docDisplay_.insertCode("\n" + indent);
            }
         }

      });
      
      docDisplay_.addCommandClickHandler(new CommandClickEvent.Handler()
      {
         @Override
         public void onCommandClick(CommandClickEvent event)
         {
            if (fileType_.canCompilePDF() && 
                commands_.synctexSearch().isEnabled())
            {
               // warn firefox users that this doesn't really work in Firefox
               if (BrowseCap.isFirefox() && !BrowseCap.isMacintosh())
                  SynctexUtils.maybeShowFirefoxWarning("PDF preview");
               
               doSynctexSearch(true);
            }
            else
            {
               docDisplay_.goToFunctionDefinition();
            }
         }
      });
      
      docDisplay_.addFindRequestedHandler(new FindRequestedEvent.Handler() {  
         @Override
         public void onFindRequested(FindRequestedEvent event)
         {
            view_.showFindReplace(event.getDefaultForward());
         }
      });
      
      events_.addHandler(
            ShinyApplicationStatusEvent.TYPE, 
            new ShinyApplicationStatusEvent.Handler()
            {
               @Override
               public void onShinyApplicationStatus(
                     ShinyApplicationStatusEvent event)
               {
                  // If the document appears to be inside the directory 
                  // associated with the event, update the view to match the
                  // new state.
                  if (getPath() != null &&
                      getPath().startsWith(event.getParams().getPath()))
                  {
                     String state = event.getParams().getState();
                     if (event.getParams().getViewerType() != 
                            ShinyViewerType.SHINY_VIEWER_PANE &&
                         event.getParams().getViewerType() != 
                            ShinyViewerType.SHINY_VIEWER_WINDOW)
                     {
                        // we can't control the state when it's not in an
                        // RStudio-owned window, so treat the app as stopped
                        state = ShinyApplicationParams.STATE_STOPPED;
                     }
                     view_.onShinyApplicationStateChanged(state);
                  }
               }
            });
      
      events_.addHandler(
            BreakpointsSavedEvent.TYPE, 
            new BreakpointsSavedEvent.Handler()
      {         
         @Override
         public void onBreakpointsSaved(BreakpointsSavedEvent event)
         {            
            // if this document isn't ready for breakpoints, stop now
            if (docUpdateSentinel_ == null)
            {
               return;
            }
            for (Breakpoint breakpoint: event.breakpoints())
            {
               // discard the breakpoint if it's not related to the file this 
               // editor instance is concerned with
               if (!breakpoint.isInFile(getPath()))
               {
                  continue;
               }
                           
               // if the breakpoint was saved successfully, enable it on the 
               // editor surface; otherwise, just remove it.
               if (event.successful())
               {
                  docDisplay_.addOrUpdateBreakpoint(breakpoint);
               }
               else
               {
                  // Show a warning for breakpoints that didn't get set (unless
                  // the reason the breakpoint wasn't set was that it's being
                  // removed)
                  if (breakpoint.getState() != Breakpoint.STATE_REMOVING)
                  {
                     view_.showWarningBar("Breakpoints can only be set inside "+
                                          "the body of a function. ");
                  }
                  docDisplay_.removeBreakpoint(breakpoint);
               }
            }
            updateBreakpointWarningBar();
         }
      });
      
      events_.addHandler(ConvertToShinyDocEvent.TYPE, 
                         new ConvertToShinyDocEvent.Handler()
      {
         @Override
         public void onConvertToShinyDoc(ConvertToShinyDocEvent event)
         {
            if (getPath() != null &&
                getPath().equals(event.getPath()))
            {
               String yaml = getRmdFrontMatter();
               if (yaml == null)
                  return;
               String newYaml = rmarkdownHelper_.convertYamlToShinyDoc(yaml);
               applyRmdFrontMatter(newYaml);
               renderRmd();
            }
         }
      });
      
      events_.addHandler(RSConnectDeployInitiatedEvent.TYPE, 
            new RSConnectDeployInitiatedEvent.Handler()
            {
               @Override
               public void onRSConnectDeployInitiated(
                     RSConnectDeployInitiatedEvent event)
               {
                  // no need to process this event if this target doesn't have a
                  // path, or if the event's contents don't include additional
                  // files.
                  if (getPath() == null)
                     return;
                  
                  // see if the event corresponds to a deployment of this file
                  if (!getPath().equals(event.getSource().getSourceFile()))
                     return;
                  
                  RSConnectPublishSettings settings = event.getSettings();
                  if (settings == null)
                     return;
                  
                  // ignore deployments of static content generated from this 
                  // file
                  if (settings.getAsStatic())
                     return;
                  
                  if (settings.getAdditionalFiles() != null &&
                      settings.getAdditionalFiles().size() > 0)
                  {
                     addAdditionalResourceFiles(settings.getAdditionalFiles());
                  }
               }
            });
      
      events_.addHandler(
            SetEditorCommandBindingsEvent.TYPE,
            new SetEditorCommandBindingsEvent.Handler()
            {
               @Override
               public void onSetEditorCommandBindings(SetEditorCommandBindingsEvent event)
               {
                  getDocDisplay().setEditorCommandBinding(
                        event.getId(),
                        event.getKeySequences());
               }
            });
      
      events_.addHandler(
            ResetEditorCommandsEvent.TYPE,
            new ResetEditorCommandsEvent.Handler()
            {
               @Override
               public void onResetEditorCommands(ResetEditorCommandsEvent event)
               {
                  getDocDisplay().resetCommands();
               }
            });
      
      events_.addHandler(DocTabDragStateChangedEvent.TYPE, 
            new DocTabDragStateChangedEvent.Handler()
            {
               
               @Override
               public void onDocTabDragStateChanged(
                     DocTabDragStateChangedEvent e)
               {
                  docDisplay_.setDragEnabled(e.getState() == 
                        DocTabDragStateChangedEvent.STATE_NONE);
               }
            });
      
      events_.addHandler(
            AceAfterCommandExecutedEvent.TYPE,
            new AceAfterCommandExecutedEvent.Handler()
            {
               @Override
               public void onAceAfterCommandExecuted(AceAfterCommandExecutedEvent event)
               {
                  JavaScriptObject data = event.getCommandData();
                  if (isIncrementalSearchCommand(data))
                  {
                     String message = getIncrementalSearchMessage();
                     if (StringUtil.isNullOrEmpty(message))
                     {
                        view_.getStatusBar().hideMessage();
                     }
                     else
                     {
                        view_.getStatusBar().showMessage(
                              getIncrementalSearchMessage(),
                              2000);
                     }
                  }
               }
            });
   }
   
   static {
      initializeIncrementalSearch();
   }
   
   private static final native String initializeIncrementalSearch() /*-{
      var IncrementalSearch = $wnd.require("ace/incremental_search").IncrementalSearch;
      (function() {
         this.message = $entry(function(msg) {
            @org.rstudio.studio.client.workbench.views.source.editors.text.TextEditingTarget::setIncrementalSearchMessage(Ljava/lang/String;)(msg);
         });
         
      }).call(IncrementalSearch.prototype);
   }-*/;
   
   private static final native boolean isIncrementalSearchCommand(JavaScriptObject data) /*-{
      var command = data.command;
      if (command == null)
         return false;
         
      var result =
         command.name === "iSearch" ||
         command.name === "iSearchBackwards" ||
         command.isIncrementalSearchCommand === true;
         
      return result;
   }-*/;
   
   private static String sIncrementalSearchMessage_ = null;
   private static final void setIncrementalSearchMessage(String message)
   {
      sIncrementalSearchMessage_ = message;
   }
   
   private static final String getIncrementalSearchMessage()
   {
      return sIncrementalSearchMessage_;
   }
   
   private boolean moveCursorToNextSectionOrChunk()
   {
      Scope current = docDisplay_.getCurrentScope();
      ScopeList scopes = new ScopeList(docDisplay_);
      Position cursorPos = docDisplay_.getCursorPosition();
      
      int n = scopes.size();
      for (int i = 0; i < n; i++)
      {
         Scope scope = scopes.get(i);
         if (!(scope.isChunk() || scope.isSection()))
            continue;
         
         if (scope.equals(current))
            continue;
         
         if (scope.getPreamble().isAfter(cursorPos))
         {
            moveCursorToNextPrevSection(scope.getPreamble());
            return true;
         }
      }
      
      return false;
   }
   
   private boolean moveCursorToPreviousSectionOrChunk()
   {
      ScopeList scopes = new ScopeList(docDisplay_);
      Position cursorPos = docDisplay_.getCursorPosition();
      
      int n = scopes.size();
      for (int i = n - 1; i >= 0; i--)
      {
         Scope scope = scopes.get(i);
         if (!(scope.isChunk() || scope.isSection()))
            continue;
         
         if (scope.getPreamble().isBefore(cursorPos))
         {
            moveCursorToNextPrevSection(scope.getPreamble());
            return true;
         }
      }
      
      return false;
   }
   
   private void moveCursorToNextPrevSection(Position pos)
   {
      docDisplay_.setCursorPosition(pos);
      docDisplay_.moveCursorNearTop(5);
   }
   
   @Handler
   void onSwitchFocusSourceConsole()
   {
      if (docDisplay_.isFocused())
         commands_.activateConsole().execute();
      else
         commands_.activateSource().execute();
   }
   
   @Handler
   void onGoToStartOfCurrentScope()
   {
      docDisplay_.focus();
      Scope scope = docDisplay_.getCurrentScope();
      if (scope != null)
      {
         Position position = Position.create(
               scope.getBodyStart().getRow(),
               scope.getBodyStart().getColumn() + 1);
         docDisplay_.setCursorPosition(position);
      }
   }
   
   @Handler
   void onGoToEndOfCurrentScope()
   {
      docDisplay_.focus();
      Scope scope = docDisplay_.getCurrentScope();
      if (scope != null)
      {
         Position end = scope.getEnd();
         if (end != null)
         {
            Position position = Position.create(
                  end.getRow(),
                  Math.max(0, end.getColumn() - 1));
            docDisplay_.setCursorPosition(position);
         }
      }
   }
   
   @Handler
   void onGoToNextSection()
   {
      if (docDisplay_.getFileType().canGoNextPrevSection())
      {
         if (!moveCursorToNextSectionOrChunk())
            docDisplay_.gotoPageDown();
      }
      else
      {
         docDisplay_.gotoPageDown();
      }
   }
   
   @Handler
   void onGoToPrevSection()
   {
      if (docDisplay_.getFileType().canGoNextPrevSection())
      {
         if (!moveCursorToPreviousSectionOrChunk())
            docDisplay_.gotoPageUp();
      }
      else
      {
         docDisplay_.gotoPageUp();
      }
   }
   
   @Override
   public void recordCurrentNavigationPosition()
   {
      docDisplay_.recordCurrentNavigationPosition();
   }
   
   @Override
   public void navigateToPosition(SourcePosition position, 
                                  boolean recordCurrent)
   {
      docDisplay_.navigateToPosition(position, recordCurrent);
   }
   
   @Override
   public void navigateToPosition(SourcePosition position, 
                                  boolean recordCurrent,
                                  boolean highlightLine)
   {
      docDisplay_.navigateToPosition(position, recordCurrent, highlightLine);
   }

   @Override
   public void restorePosition(SourcePosition position)
   {
      docDisplay_.restorePosition(position);
   }
   
   @Override
   public SourcePosition currentPosition()
   {
      Position cursor = docDisplay_.getCursorPosition();
      return SourcePosition.create(getContext(), cursor.getRow(), 
            cursor.getColumn(), docDisplay_.getScrollTop());
   }
   
   @Override
   public boolean isAtSourceRow(SourcePosition position)
   {
      return docDisplay_.isAtSourceRow(position);
   }
   
   @Override
   public void setCursorPosition(Position position)
   {
      docDisplay_.setCursorPosition(position);
   }
   
   @Override
   public void ensureCursorVisible()
   {
      docDisplay_.ensureCursorVisible();
   }
   
   @Override
   public void forceLineHighlighting()
   {
      docDisplay_.setHighlightSelectedLine(true);
   }
   
   @Override
   public void highlightDebugLocation(
         SourcePosition startPos,
         SourcePosition endPos,
         boolean executing)
   {
      debugStartPos_ = startPos;
      debugEndPos_ = endPos;
      docDisplay_.highlightDebugLocation(startPos, endPos, executing);
      updateDebugWarningBar();
   }

   @Override
   public void endDebugHighlighting()
   {
      docDisplay_.endDebugHighlighting();      
      debugStartPos_ = null;
      debugEndPos_ = null;
      updateDebugWarningBar();
   }
   
   @Override
   public void beginCollabSession(CollabEditStartParams params)
   {
      // the server may notify us of a collab session we're already
      // participating in; this is okay
      if (docDisplay_.hasActiveCollabSession())
      {
         return;
      }
      
      // were we waiting to process another set of params when these arrived?
      boolean paramQueueClear = queuedCollabParams_ == null;

      // save params 
      queuedCollabParams_ = params;

      // if we're not waiting for another set of params to resolve, and we're
      // the active doc, process these params immediately
      if (paramQueueClear && commandHandlerReg_ != null)
      {
         beginQueuedCollabSession();
      }
   }
   
   @Override
   public void endCollabSession()
   {
      if (docDisplay_.hasActiveCollabSession())
         docDisplay_.endCollabSession();
      
      // a collaboration session may have come and gone while the tab was not
      // focused
      queuedCollabParams_ = null;
   }
   
   private void beginQueuedCollabSession()
   {
      // do nothing if we don't have an active path
      if (docUpdateSentinel_ == null || docUpdateSentinel_.getPath() == null)
         return;
      
      // do nothing if we don't have queued params
      final CollabEditStartParams params = queuedCollabParams_;
      if (params == null)
         return;
      
      // if we have local changes, and we're not the master copy nor rejoining a
      // previous edit session, we need to prompt the user 
      if (dirtyState().getValue() && !params.isMaster() && 
          !params.isRejoining())
      {
         String filename = 
               FilePathUtils.friendlyFileName(docUpdateSentinel_.getPath());
         globalDisplay_.showYesNoMessage(
               GlobalDisplay.MSG_QUESTION, 
               "Join Edit Session", 
               "You have unsaved changes to " + filename + ", but another " +
               "user is editing the file. Do you want to discard your " + 
               "changes and join their edit session, or make your own copy " +
               "of the file to work on?",
               false, // includeCancel
               new Operation() 
               {
                  @Override
                  public void execute()
                  {
                     docDisplay_.beginCollabSession(params, dirtyState_);
                     queuedCollabParams_ = null;
                  }
               },
               new Operation() 
               {
                  @Override
                  public void execute()
                  {
                     // open a new tab for the user's local changes
                     events_.fireEvent(new NewWorkingCopyEvent(fileType_, 
                           docUpdateSentinel_.getPath(), 
                           docUpdateSentinel_.getContents()));

                     // let the collab session initiate in this tab 
                     docDisplay_.beginCollabSession(params, dirtyState_);
                     queuedCollabParams_ = null;
                  }
               }, 
               null, // cancelOperation,
               "Discard and Join", 
               "Work on a Copy", 
               true  // yesIsDefault
               );
      }
      else
      {
         // just begin the session right away
         docDisplay_.beginCollabSession(params, dirtyState_);
         queuedCollabParams_ = null;
      }
   }
   
   private void updateDebugWarningBar()
   {
      // show the warning bar if we're debugging and the document is dirty
      if (debugStartPos_ != null && 
          dirtyState().getValue() && 
          !isDebugWarningVisible_)
      {
         view_.showWarningBar("Debug lines may not match because the file contains unsaved changes.");
         isDebugWarningVisible_ = true;
      }
      // hide the warning bar if the dirty state or debug state change
      else if (isDebugWarningVisible_ &&
               (debugStartPos_ == null || dirtyState().getValue() == false))
      {
         view_.hideWarningBar();
         // if we're still debugging, start highlighting the line again
         if (debugStartPos_ != null)
         {
            docDisplay_.highlightDebugLocation(
                  debugStartPos_, 
                  debugEndPos_, false);
         }
         isDebugWarningVisible_ = false;
      }      
   }
   
   private void jumpToPreviousFunction()
   {
      Scope jumpTo = scopeHelper_.getPreviousFunction(
            docDisplay_.getCursorPosition());

      if (jumpTo != null)
         docDisplay_.navigateToPosition(toSourcePosition(jumpTo), true);  
   }

   private void jumpToNextFunction()
   {
      Scope jumpTo = scopeHelper_.getNextFunction(
            docDisplay_.getCursorPosition());

      if (jumpTo != null)
         docDisplay_.navigateToPosition(toSourcePosition(jumpTo), true);
   }

   public void initialize(final SourceDocument document,
                          FileSystemContext fileContext,
                          FileType type,
                          Provider<String> defaultNameProvider)
   {
      id_ = document.getId();
      fileContext_ = fileContext;
      fileType_ = (TextFileType) type;
      codeExecution_ = new EditingTargetCodeExecution(docDisplay_, getId(), 
            this);
      extendedType_ = document.getExtendedType();
      extendedType_ = rmarkdownHelper_.detectExtendedType(document.getContents(),
                                                          extendedType_, 
                                                          fileType_);
      
      themeHelper_ = new TextEditingTargetThemeHelper(this, events_);
      
      docUpdateSentinel_ = new DocUpdateSentinel(
            server_,
            docDisplay_,
            document,
            globalDisplay_.getProgressIndicator("Save File"),
            dirtyState_,
            events_);
      
      view_ = new TextEditingTargetWidget(this,
                                          docUpdateSentinel_,
                                          commands_,
                                          prefs_,
                                          fileTypeRegistry_,
                                          docDisplay_,
                                          fileType_,
                                          extendedType_,
                                          events_,
                                          session_);
      
      roxygenHelper_ = new RoxygenHelper(docDisplay_, view_);
      
      notebook_ = new TextEditingTargetNotebook(this, rmarkdownHelper_,
                              docDisplay_, docUpdateSentinel_, document);
      
      // ensure that Makefile and Makevars always use tabs
      name_.addValueChangeHandler(new ValueChangeHandler<String>() {
         @Override
         public void onValueChange(ValueChangeEvent<String> event)
         {
            if ("Makefile".equals(event.getValue()) ||
                "Makefile.win".equals(event.getValue()) ||
                "Makevars".equals(event.getValue()) ||
                "Makevars.win".equals(event.getValue()))
            {
               docDisplay_.setUseSoftTabs(false);
            }
         }
      });
      
      name_.setValue(getNameFromDocument(document, defaultNameProvider), true);
      String contents = document.getContents();
      if (!StringUtil.isNullOrEmpty(contents))
         view_.initWidgetSize();
      docDisplay_.setCode(contents, false);
      
      // Load and apply folds.
      final ArrayList<Fold> folds = Fold.decode(document.getFoldSpec());
      Scheduler.get().scheduleDeferred(new ScheduledCommand()
      {
         @Override
         public void execute()
         {
            for (Fold fold : folds)
               docDisplay_.addFold(fold.getRange());
         }
      });
      
      // Load and apply Vim marks (if they exist).
      if (document.getProperties().hasKey("marks"))
      {
         final String marksSpec = document.getProperties().getString("marks");
         final JsMap<Position> marks = VimMarks.decode(marksSpec);
         
         // Time out the marks setting just to avoid conflict with other
         // mutations of the editor.
         new Timer()
         {
            @Override
            public void run()
            {
                docDisplay_.setMarks(marks);
            }
         }.schedule(100);
      }

      registerPrefs(releaseOnDismiss_, prefs_, docDisplay_, document);
      
      // Initialize sourceOnSave, and keep it in sync
      view_.getSourceOnSave().setValue(document.sourceOnSave(), false);
      view_.getSourceOnSave().addValueChangeHandler(new ValueChangeHandler<Boolean>()
      {
         public void onValueChange(ValueChangeEvent<Boolean> event)
         {
            docUpdateSentinel_.setSourceOnSave(
                  event.getValue(),
                  globalDisplay_.getProgressIndicator("Error Saving Setting"));
         }
      });

      if (document.isDirty())
         dirtyState_.markDirty(false);
      else
         dirtyState_.markClean();
      docDisplay_.addValueChangeHandler(new ValueChangeHandler<Void>()
      {
         public void onValueChange(ValueChangeEvent<Void> event)
         {
            dirtyState_.markDirty(true);
            docDisplay_.clearSelectionHistory();
         }
      });

      docDisplay_.addFocusHandler(new FocusHandler()
      {
         public void onFocus(FocusEvent event)
         {
            // let anyone listening know this doc just got focus
            events_.fireEvent(new DocFocusedEvent(getPath(), getId()));
            
            if (queuedCollabParams_ != null)
            {
               // join an in-progress collab session if we aren't already part
               // of one
               if (docDisplay_ != null && !docDisplay_.hasActiveCollabSession())
               {
                  beginQueuedCollabSession();
               }
            }

            // check to see if the file's been saved externally--we do this even
            // in a collaborative editing session so we can get delete
            // notifications
            Scheduler.get().scheduleFixedDelay(new RepeatingCommand()
            {
               public boolean execute()
               {
                  if (view_.isAttached())
                     checkForExternalEdit();
                  return false;
               }
            }, 500);
         }
      });
      

      if (fileType_.isR())
      {
         docDisplay_.addBreakpointSetHandler(new BreakpointSetEvent.Handler()
         {         
            @Override
            public void onBreakpointSet(BreakpointSetEvent event)
            {
               if (event.isSet())
               {
                  Breakpoint breakpoint = null;
                  
                  // don't try to set breakpoints in unsaved code
                  if (isNewDoc())
                  {
                     view_.showWarningBar("Breakpoints cannot be set until " +
                                          "the file is saved.");
                     return;
                  }
                  
                  // don't try to set breakpoints if the R version is too old
                  if (!session_.getSessionInfo().getHaveSrcrefAttribute())
                  {
                     view_.showWarningBar("Editor breakpoints require R 2.14 " +
                                          "or newer.");
                     return;
                  }
                  
                  Position breakpointPosition = 
                        Position.create(event.getLineNumber() - 1, 1);
                  
                  // if we're not in function scope, or this is a Shiny file,
                  // set a top-level (aka. Shiny-deferred) breakpoint
                  ScopeFunction innerFunction = null;
                  if (extendedType_ == null ||
                      !extendedType_.startsWith(SourceDocument.XT_SHINY_PREFIX))
                     innerFunction = docDisplay_.getFunctionAtPosition(
                           breakpointPosition, false);
                  if (innerFunction == null || !innerFunction.isFunction() ||
                      StringUtil.isNullOrEmpty(innerFunction.getFunctionName()))
                  {
                     breakpoint = breakpointManager_.setTopLevelBreakpoint(
                           getPath(),
                           event.getLineNumber());
                  }

                  // the scope tree will find nested functions, but in R these
                  // are addressable only as substeps of the parent function.
                  // keep walking up the scope tree until we've reached the top
                  // level function.
                  else
                  {
                     while (innerFunction.getParentScope() != null &&
                            innerFunction.getParentScope().isFunction()) 
                     {
                        innerFunction = (ScopeFunction) innerFunction.getParentScope();
                     }

                     String functionName = innerFunction.getFunctionName();
                     
                     breakpoint = breakpointManager_.setBreakpoint(
                           getPath(),
                           functionName,
                           event.getLineNumber(),
                           dirtyState().getValue() == false);
                  }
                  
                  docDisplay_.addOrUpdateBreakpoint(breakpoint);                  
               }
               else
               {
                  breakpointManager_.removeBreakpoint(event.getBreakpointId());
               }
               updateBreakpointWarningBar();
            }
         });
         
         docDisplay_.addBreakpointMoveHandler(new BreakpointMoveEvent.Handler()
         {
            @Override
            public void onBreakpointMove(BreakpointMoveEvent event)
            {
               breakpointManager_.moveBreakpoint(event.getBreakpointId());
            }
         });
      }
      
      // validate required components (e.g. Tex, knitr, C++ etc.)
      checkCompilePdfDependencies();
      rmarkdownHelper_.verifyPrerequisites(view_, fileType_);  
      
      syncFontSize(releaseOnDismiss_, events_, view_, fontSizeManager_);
     

      final String rTypeId = FileTypeRegistry.R.getTypeId();
      releaseOnDismiss_.add(prefs_.softWrapRFiles().addValueChangeHandler(
            new ValueChangeHandler<Boolean>()
            {
               public void onValueChange(ValueChangeEvent<Boolean> evt)
               {
                  if (fileType_.getTypeId().equals(rTypeId))
                     view_.adaptToFileType(fileType_);
               }
            }
      ));

      releaseOnDismiss_.add(events_.addHandler(FileChangeEvent.TYPE,
                                               new FileChangeHandler() {
         @Override
         public void onFileChange(FileChangeEvent event)
         {
            // screen out adds and events that aren't for our path
            FileChange fileChange = event.getFileChange();
            if (fileChange.getType() == FileChange.ADD)
               return;
            else if (!fileChange.getFile().getPath().equals(getPath()))
               return;

            // always check for changes if this is the active editor
            if (commandHandlerReg_ != null)
            {
               checkForExternalEdit();
            }

            // also check for changes on modifications if we are not dirty
            // note that we don't check for changes on removed files because
            // this will show a confirmation dialog
            else if (event.getFileChange().getType() == FileChange.MODIFIED &&
                     dirtyState().getValue() == false)
            {
               checkForExternalEdit();
            }
         }
      }));
      
      spelling_ = new TextEditingTargetSpelling(docDisplay_, 
                                                docUpdateSentinel_);
      

      // show/hide the debug toolbar when the dirty state changes. (note:
      // this doesn't yet handle the case where the user saves the document,
      // in which case we should still show some sort of warning.)
      dirtyState().addValueChangeHandler(new ValueChangeHandler<Boolean>()
            {
               public void onValueChange(ValueChangeEvent<Boolean> evt)
               {
                  updateDebugWarningBar();
               }
            }
      );
      
      // find all of the debug breakpoints set in this document and replay them
      // onto the edit surface
      ArrayList<Breakpoint> breakpoints = 
            breakpointManager_.getBreakpointsInFile(getPath());
      for (Breakpoint breakpoint: breakpoints)
      {
         docDisplay_.addOrUpdateBreakpoint(breakpoint);
      }
      
      // for R Markdown docs, populate the popup menu with a list of available
      // formats
      if (extendedType_.equals(SourceDocument.XT_RMARKDOWN))
         updateRmdFormatList();
      
      view_.addRmdFormatChangedHandler(new RmdOutputFormatChangedEvent.Handler()
      {
         @Override
         public void onRmdOutputFormatChanged(RmdOutputFormatChangedEvent event)
         {
            setRmdFormat(event.getFormat());
         }
      });
      
      syncPublishPath(document.getPath());
      initStatusBar();
   }
   
   private void updateBreakpointWarningBar()
   {
      // check to see if there are any inactive breakpoints in this file
      boolean hasInactiveBreakpoints = false;
      boolean hasDebugPendingBreakpoints = false;
      boolean hasPackagePendingBreakpoints = false;
      String pendingPackageName = "";
      ArrayList<Breakpoint> breakpoints = 
            breakpointManager_.getBreakpointsInFile(getPath());
      for (Breakpoint breakpoint: breakpoints)
      {
         if (breakpoint.getState() == Breakpoint.STATE_INACTIVE)
         {
            if (breakpoint.isPendingDebugCompletion())
            {
               hasDebugPendingBreakpoints = true;
            }
            else if (breakpoint.isPackageBreakpoint())
            {
               hasPackagePendingBreakpoints = true;
               pendingPackageName = breakpoint.getPackageName();
            }
            else
            {
               hasInactiveBreakpoints = true;               
            }
            break;
         }
      }
      boolean showWarning = hasDebugPendingBreakpoints || 
                            hasInactiveBreakpoints ||
                            hasPackagePendingBreakpoints;

      if (showWarning && !isBreakpointWarningVisible_)
      {
         String message = "";
         if (hasDebugPendingBreakpoints) 
         {
            message = "Breakpoints will be activated when the file or " +
                      "function is finished executing.";
         }
         else if (isPackageFile())
         {
            message = "Breakpoints will be activated when the package is " +
                      "built and reloaded.";
         }
         else if (hasPackagePendingBreakpoints)
         {
            message = "Breakpoints will be activated when an updated version " +
                      "of the " + pendingPackageName + " package is loaded";
         }
         else
         {
            message = "Breakpoints will be activated when this file is " + 
                      "sourced.";
         }
         view_.showWarningBar(message);
         isBreakpointWarningVisible_ = true;
      }
      else if (!showWarning && isBreakpointWarningVisible_)
      {
         hideBreakpointWarningBar();
      }
   }
   
   private void hideBreakpointWarningBar()
   {
      if (isBreakpointWarningVisible_)
      {
         view_.hideWarningBar();
         isBreakpointWarningVisible_ = false;
      }
   }
   
   private boolean isPackageFile()
   {
      // not a package file if we're not in package development mode
      String type = session_.getSessionInfo().getBuildToolsType();
      if (!type.equals(SessionInfo.BUILD_TOOLS_PACKAGE))
      {
         return false;
      }

      // get the directory associated with the project and see if the file is
      // inside that directory
      FileSystemItem projectDir = session_.getSessionInfo()
            .getActiveProjectDir();
      return getPath().startsWith(projectDir.getPath() + "/R");
   }
   
   private boolean isPackageDocumentationFile()
   {
      if (getPath() == null)
      {
         return false;
      }
      
      String type = session_.getSessionInfo().getBuildToolsType();
      if (!type.equals(SessionInfo.BUILD_TOOLS_PACKAGE))
      {
         return false;
      }
      
      FileSystemItem srcFile = FileSystemItem.createFile(getPath());
      FileSystemItem projectDir = session_.getSessionInfo()
            .getActiveProjectDir();
      if (srcFile.getPath().startsWith(projectDir.getPath() + "/vignettes"))
         return true;
      else if (srcFile.getParentPathString().equals(projectDir.getPath()) &&
               srcFile.getExtension().toLowerCase().equals(".md"))
         return true;
      else
         return false;
   }
      
   private void checkCompilePdfDependencies()
   {
      compilePdfHelper_.checkCompilers(view_, fileType_);
   }
   
   private void initStatusBar()
   {
      statusBar_ = view_.getStatusBar();
      docDisplay_.addCursorChangedHandler(new CursorChangedHandler()
      {
         public void onCursorChanged(CursorChangedEvent event)
         {
            updateStatusBarPosition();
         }
      });
      updateStatusBarPosition();
      updateStatusBarLanguage();

      
      // build file type menu dynamically (so it can change according
      // to whether e.g. knitr is installed)
      statusBar_.getLanguage().addMouseDownHandler(new MouseDownHandler() {

         @Override
         public void onMouseDown(MouseDownEvent event)
         {
            // build menu with all file types - also track whether we need
            // to add the current type (may be the case for types which we 
            // support but don't want to expose on the menu -- e.g. Rmd 
            // files when knitr isn't installed)
            boolean addCurrentType = true;
            final StatusBarPopupMenu menu = new StatusBarPopupMenu();
            TextFileType[] fileTypes = fileTypeCommands_.statusBarFileTypes();
            for (TextFileType type : fileTypes)
            {
               menu.addItem(createMenuItemForType(type));
               if (addCurrentType && type.equals(fileType_))
                  addCurrentType = false;
            }
            
            // add the current type if isn't on the menu 
            if (addCurrentType)
               menu.addItem(createMenuItemForType(fileType_));
         
            // show the menu
            menu.showRelativeToUpward((UIObject) statusBar_.getLanguage(), 
                  true);
         }
      });      

      statusBar_.getScope().addMouseDownHandler(new MouseDownHandler()
      {
         public void onMouseDown(MouseDownEvent event)
         {
            // Unlike the other status bar elements, the function outliner
            // needs its menu built on demand
            JsArray<Scope> tree = docDisplay_.getScopeTree();
            final StatusBarPopupMenu menu = new StatusBarPopupMenu();
            MenuItem defaultItem = null;
            if (fileType_.isRpres())
            {
               String path = docUpdateSentinel_.getPath();
               if (path != null)
               {
                  presentationHelper_.buildSlideMenu(
                     docUpdateSentinel_.getPath(),
                     dirtyState_.getValue(),
                     TextEditingTarget.this,
                     new CommandWithArg<StatusBarPopupRequest>() {
         
                        @Override
                        public void execute(StatusBarPopupRequest request)
                        {
                           showStatusBarPopupMenu(request);
                        }   
                     });
               }
            }
            else
            {
               defaultItem = addFunctionsToMenu(
                  menu, tree, "", docDisplay_.getCurrentScope(), true);
               
               showStatusBarPopupMenu(new StatusBarPopupRequest(menu, 
                                                                defaultItem));
            }
         }
      });
   }
   
   private void showStatusBarPopupMenu(StatusBarPopupRequest popupRequest)
   {
      final StatusBarPopupMenu menu = popupRequest.getMenu();
      MenuItem defaultItem = popupRequest.getDefaultMenuItem();
      if (defaultItem != null)
      {
         menu.selectItem(defaultItem);
         Scheduler.get().scheduleFinally(new RepeatingCommand()
         {
            public boolean execute()
            {
               menu.ensureSelectedIsVisible();
               return false;
            }
         });
      }
      menu.showRelativeToUpward((UIObject) statusBar_.getScope(), false);
   }
   
   private MenuItem createMenuItemForType(final TextFileType type)
   {
      SafeHtmlBuilder labelBuilder = new SafeHtmlBuilder();
      labelBuilder.appendEscaped(type.getLabel());

      MenuItem menuItem = new MenuItem(
         labelBuilder.toSafeHtml(),
         new Command()
         {
            public void execute()
            {
               docUpdateSentinel_.changeFileType(
                     type.getTypeId(),
                     new SaveProgressIndicator(null, type, null));  
               
               Scheduler.get().scheduleDeferred(new ScheduledCommand() {
                  @Override
                  public void execute()
                  {
                     focus(); 
                  } 
               });
            }
         });
      
      return menuItem;
   }
   
   private void addScopeStyle(MenuItem item, Scope scope)
   {
      if (scope.isSection())
         item.getElement().getStyle().setFontWeight(FontWeight.BOLD);
   }

   private MenuItem addFunctionsToMenu(StatusBarPopupMenu menu,
                                       final JsArray<Scope> funcs,
                                       String indent,
                                       Scope defaultFunction,
                                       boolean includeNoFunctionsMessage)
   {
      MenuItem defaultMenuItem = null;

      if (funcs.length() == 0 && includeNoFunctionsMessage)
      {
         String type = fileType_.canExecuteChunks() ? "chunks" : "functions";
         MenuItem noFunctions = new MenuItem("(No " + type + " defined)",
                                             false,
                                             (Command) null);
         noFunctions.setEnabled(false);
         noFunctions.getElement().addClassName("disabled");
         menu.addItem(noFunctions);
      }

      for (int i = 0; i < funcs.length(); i++)
      {
         final Scope func = funcs.get(i);

         String childIndent = indent;
         if (!StringUtil.isNullOrEmpty(func.getLabel()))
         {
            SafeHtmlBuilder labelBuilder = new SafeHtmlBuilder();
            labelBuilder.appendHtmlConstant(indent);
            labelBuilder.appendEscaped(func.getLabel());

            final MenuItem menuItem = new MenuItem(
                  labelBuilder.toSafeHtml(),
                  new Command()
                  {
                     public void execute()
                     {
                        docDisplay_.navigateToPosition(toSourcePosition(func),
                                                       true);
                     }
                  });
            addScopeStyle(menuItem, func);
            menu.addItem(menuItem);

            childIndent = indent + "&nbsp;&nbsp;";

            if (defaultFunction != null && defaultMenuItem == null &&
                func.getLabel().equals(defaultFunction.getLabel()) &&
                func.getPreamble().getRow() == defaultFunction.getPreamble().getRow() &&
                func.getPreamble().getColumn() == defaultFunction.getPreamble().getColumn())
            {
               defaultMenuItem = menuItem;
            }
         }

         MenuItem childDefaultMenuItem = addFunctionsToMenu(
               menu,
               func.getChildren(),
               childIndent,
               defaultMenuItem == null ? defaultFunction : null,
               false);
         if (childDefaultMenuItem != null)
            defaultMenuItem = childDefaultMenuItem;
      }

      return defaultMenuItem;
   }

   private void updateStatusBarLanguage()
   {
      statusBar_.getLanguage().setValue(fileType_.getLabel());
      boolean canShowScope = fileType_.canShowScopeTree();
      statusBar_.setScopeVisible(canShowScope);
      if (canShowScope)
         updateCurrentScope();
   }

   private void updateStatusBarPosition()
   {
      Position pos = docDisplay_.getCursorPosition();
      statusBar_.getPosition().setValue((pos.getRow() + 1) + ":" +
                                        (pos.getColumn() + 1));
      
      if (fileType_.canShowScopeTree())
         updateCurrentScope();
   }
  
   private void updateCurrentScope()
   {
      scopeTimer_.schedule(docDisplay_.getSuggestedScopeUpdateDelay());
   }
   
   private void doUpdateCurrentScope()
   {
      // special handing for presentations since we extract
      // the slide structure in a different manner than 
      // the editor scope trees
      if (fileType_.isRpres())
      {
         statusBar_.getScope().setValue(
               presentationHelper_.getCurrentSlide());
         statusBar_.setScopeType(StatusBar.SCOPE_SLIDE);

      }
      else
      {
         Scope scope = docDisplay_.getCurrentScope();
         String label = scope != null
               ? scope.getLabel()
                     : null;
               statusBar_.getScope().setValue(label);

               if (scope != null)
               {
                  boolean useChunk = 
                        scope.isChunk() || 
                        (fileType_.isRnw() && scope.isTopLevel());
                  if (useChunk)
                     statusBar_.setScopeType(StatusBar.SCOPE_CHUNK);
                  else if (scope.isNamespace())
                     statusBar_.setScopeType(StatusBar.SCOPE_NAMESPACE);
                  else if (scope.isClass())
                     statusBar_.setScopeType(StatusBar.SCOPE_CLASS);
                  else if (scope.isSection())
                     statusBar_.setScopeType(StatusBar.SCOPE_SECTION);
                  else if (scope.isTopLevel())
                     statusBar_.setScopeType(StatusBar.SCOPE_TOP_LEVEL);
                  else if (scope.isFunction())
                     statusBar_.setScopeType(StatusBar.SCOPE_FUNCTION);
                  else if (scope.isLambda())
                     statusBar_.setScopeType(StatusBar.SCOPE_LAMBDA);
                  else if (scope.isAnon())
                     statusBar_.setScopeType(StatusBar.SCOPE_ANON);
               }
      }
   }
   
   private String getNameFromDocument(SourceDocument document,
                                      Provider<String> defaultNameProvider)
   {
      if (document.getPath() != null)
         return FileSystemItem.getNameFromPath(document.getPath());

      String name = document.getProperties().getString("tempName");
      if (!StringUtil.isNullOrEmpty(name))
         return name;

      String defaultName = defaultNameProvider.get();
      docUpdateSentinel_.setProperty("tempName", defaultName, null);
      return defaultName;
   }

   public long getFileSizeLimit()
   {
      return 5 * 1024 * 1024;
   }

   public long getLargeFileSize()
   {
      return 2 * 1024 * 1024;
   }

   public void insertCode(String source, boolean blockMode)
   {
      docDisplay_.insertCode(source, blockMode);
   }

   public HashSet<AppCommand> getSupportedCommands()
   {
      return fileType_.getSupportedCommands(commands_);
   }
   
   @Override
   public boolean canCompilePdf()
   {
      return fileType_.canCompilePDF();
   }
   
   
   @Override
   public void verifyCppPrerequisites()
   {
      // NOTE: will be a no-op for non-c/c++ file types
      cppHelper_.checkBuildCppDependencies(this, view_, fileType_);
   }
   

   public void focus()
   {
      docDisplay_.focus();
   }
   
   public String getSelectedText()
   {
      if (docDisplay_.hasSelection())
         return docDisplay_.getSelectionValue();
      else
         return "";
   }

   public HandlerRegistration addEnsureVisibleHandler(EnsureVisibleHandler handler)
   {
      return view_.addEnsureVisibleHandler(handler);
   }
   
   public HandlerRegistration addEnsureHeightHandler(EnsureHeightHandler handler)
   {
      return view_.addEnsureHeightHandler(handler);
   }

   public HandlerRegistration addCloseHandler(CloseHandler<java.lang.Void> handler)
   {
      return handlers_.addHandler(CloseEvent.getType(), handler);
   }
   
   public HandlerRegistration addEditorThemeStyleChangedHandler(
                        EditorThemeStyleChangedEvent.Handler handler)
   {
      return themeHelper_.addEditorThemeStyleChangedHandler(handler);
   }

   public void fireEvent(GwtEvent<?> event)
   {
      handlers_.fireEvent(event);
   }

   public void onActivate()
   {
      // IMPORTANT NOTE: most of this logic is duplicated in 
      // CodeBrowserEditingTarget (no straightforward way to create a
      // re-usable implementation) so changes here need to be synced
      
      // If we're already hooked up for some reason, unhook. 
      // This shouldn't happen though.
      if (commandHandlerReg_ != null)
      {
         Debug.log("Warning: onActivate called twice without intervening onDeactivate");
         commandHandlerReg_.removeHandler();
         commandHandlerReg_ = null;
      }
      commandHandlerReg_ = commandBinder.bind(commands_, this);

      Scheduler.get().scheduleFinally(new ScheduledCommand()
      {
         public void execute()
         {
            // This has to be executed in a scheduleFinally because
            // Source.manageCommands gets called after this.onActivate,
            // and if we're going from a non-editor (like data view) to
            // an editor, setEnabled(true) will be called on the command
            // in manageCommands. 
            commands_.reopenSourceDocWithEncoding().setEnabled(
                  docUpdateSentinel_.getPath() != null);
         }
      });

      view_.onActivate();
   }

   public void onDeactivate()
   {
      // IMPORTANT NOTE: most of this logic is duplicated in 
      // CodeBrowserEditingTarget (no straightforward way to create a
      // re-usable implementation) so changes here need to be synced
      
      externalEditCheckInvalidation_.invalidate();

      commandHandlerReg_.removeHandler();
      commandHandlerReg_ = null;

      // switching tabs is a navigation action
      try
      {
         docDisplay_.recordCurrentNavigationPosition();
      }
      catch(Exception e)
      {
         Debug.log("Exception recording nav position: " + e.toString());
      }
   }

   @Override
   public void onInitiallyLoaded()
   {
      checkForExternalEdit();
   }

   public boolean onBeforeDismiss()
   {
      final Command closeCommand = new Command() 
      {
         public void execute()
         {
            CloseEvent.fire(TextEditingTarget.this, null);
         }
      };
      
       
      final Command promptCommand = new Command() 
      {
         public void execute()
         {
            if (dirtyState_.getValue())
               saveWithPrompt(closeCommand, null);
            else
               closeCommand.execute();
         }
      };
      
      if (docDisplay_.hasFollowingCollabSession())
      {
         globalDisplay_.showYesNoMessage(GlobalDisplay.MSG_WARNING,
                         getName().getValue() + " - Active Following Session",
                         "You're actively following another user's cursor " +
                         "in '" + getName().getValue() + "'.\n\n" +
                         "If you close this file, you won't see their " + 
                         "cursor until they edit another file.",
                         false,
                         new Operation() 
                         {
                            public void execute() 
                            { 
                               promptCommand.execute();
                            }
                         },
                         null,
                         null,
                         "Close Anyway",
                         "Cancel",
                         false);
      }
      else
      {
         promptCommand.execute();
      }

      return false;
   }
   
   public void save()
   {
      save(new Command() {
         @Override
         public void execute()
         {   
         }});
   }
   
   public void save(Command onCompleted)
   {
      saveThenExecute(null, CommandUtil.join(postSaveCommand(), 
                                             onCompleted));
   }
   
   public void saveWithPrompt(final Command command, final Command onCancelled)
   {
      view_.ensureVisible();
      
      globalDisplay_.showYesNoMessage(GlobalDisplay.MSG_WARNING,
                      getName().getValue() + " - Unsaved Changes",
                      "The document '" + getName().getValue() + 
                      "' has unsaved changes.\n\n" +
                      "Do you want to save these changes?",
                      true,
                      new Operation() {
                         public void execute() { saveThenExecute(null, command); }
                      },
                      new Operation() {
                         public void execute() { command.execute(); }
                      },
                      new Operation() {
                         public void execute() {
                            if (onCancelled != null)
                              onCancelled.execute();
                         }
                      },
                      "Save",
                      "Don't Save",
                      true);   
   }
   
   public void revertChanges(Command onCompleted)
   {
      docUpdateSentinel_.revert(onCompleted);
   }

   public void saveThenExecute(String encodingOverride, final Command command)
   {
      checkCompilePdfDependencies();
   
      final String path = docUpdateSentinel_.getPath();
      if (path == null)
      {
         saveNewFile(null, encodingOverride, command);
         return;
      }

      withEncodingRequiredUnlessAscii(
            encodingOverride,
            new CommandWithArg<String>()
            {
               public void execute(String encoding)
               {
                  fixupCodeBeforeSaving();
                  
                  docUpdateSentinel_.save(path,
                                          null,
                                          encoding,
                                          new SaveProgressIndicator(
                                                FileSystemItem.createFile(path),
                                                null,
                                                command
                                          ));
               }
            });
   }

   private void saveNewFile(final String suggestedPath,
                            String encodingOverride,
                            final Command executeOnSuccess)
   {
      withEncodingRequiredUnlessAscii(
            encodingOverride,
            new CommandWithArg<String>()
            {
               public void execute(String encoding)
               {
                  saveNewFileWithEncoding(suggestedPath,
                                          encoding,
                                          executeOnSuccess);
               }
            });
   }

   private void withEncodingRequiredUnlessAscii(
         final String encodingOverride,
         final CommandWithArg<String> command)
   {
      final String encoding = StringUtil.firstNotNullOrEmpty(new String[] {
            encodingOverride,
            docUpdateSentinel_.getEncoding(),
            prefs_.defaultEncoding().getValue()
      });

      if (StringUtil.isNullOrEmpty(encoding))
      {
         if (docUpdateSentinel_.isAscii())
         {
            // Don't bother asking when it's just ASCII
            command.execute(null);
         }
         else
         {
            withChooseEncoding(session_.getSessionInfo().getSystemEncoding(),
                               new CommandWithArg<String>()
            {
               public void execute(String newEncoding)
               {
                  command.execute(newEncoding);
               }
            });
         }
      }
      else
      {
         command.execute(encoding);
      }
   }

   private void withChooseEncoding(final String defaultEncoding,
                                   final CommandWithArg<String> command)
   {
      view_.ensureVisible();;
      
      server_.iconvlist(new SimpleRequestCallback<IconvListResult>()
      {
         @Override
         public void onResponseReceived(IconvListResult response)
         {
            // Stupid compiler. Use this Value shim to make the dialog available
            // in its own handler.
            final HasValue<ChooseEncodingDialog> d = new Value<ChooseEncodingDialog>(null);
            d.setValue(new ChooseEncodingDialog(
                  response.getCommon(),
                  response.getAll(),
                  defaultEncoding,
                  false,
                  true,
                  new OperationWithInput<String>()
                  {
                     public void execute(String newEncoding)
                     {
                        if (newEncoding == null)
                           return;

                        if (d.getValue().isSaveAsDefault())
                        {
                           prefs_.defaultEncoding().setGlobalValue(newEncoding);
                           prefs_.writeUIPrefs();
                        }

                        command.execute(newEncoding);
                     }
                  }));
            d.getValue().showModal();
         }
      });

   }

   private void saveNewFileWithEncoding(String suggestedPath,
                                        final String encoding,
                                        final Command executeOnSuccess)
   {
      view_.ensureVisible();
      
      FileSystemItem fsi;
      if (suggestedPath != null)
         fsi = FileSystemItem.createFile(suggestedPath);
      else
         fsi = getSaveFileDefaultDir();
 
      fileDialogs_.saveFile(
            "Save File - " + getName().getValue(),
            fileContext_,
            fsi,
            fileType_.getDefaultExtension(),
            false,
            new ProgressOperationWithInput<FileSystemItem>()
            {
               public void execute(final FileSystemItem saveItem,
                                   ProgressIndicator indicator)
               {
                  if (saveItem == null)
                     return;

                  try
                  {
                     workbenchContext_.setDefaultFileDialogDir(
                           saveItem.getParentPath());

                     final TextFileType fileType =
                           fileTypeRegistry_.getTextTypeForFile(saveItem);

                     final Command saveCommand = new Command() {

                        @Override
                        public void execute()
                        {
                           if (!getPath().equals(saveItem.getPath()))
                           {
                              // breakpoints are file-specific, so when saving
                              // as a different file, clear the display of
                              // breakpoints from the old file name
                              docDisplay_.removeAllBreakpoints();
                              
                              // update publish settings 
                              syncPublishPath(saveItem.getPath());
                           }
                           
                           fixupCodeBeforeSaving();
                                 
                           docUpdateSentinel_.save(
                                 saveItem.getPath(),
                                 fileType.getTypeId(),
                                 encoding,
                                 new SaveProgressIndicator(saveItem,
                                                           fileType,
                                                           executeOnSuccess));

                           events_.fireEvent(
                                 new SourceFileSavedEvent(getId(),
                                       saveItem.getPath()));
                        }
 
                     };
                     
                     // if we are switching from an R file type 
                     // to a non-R file type then confirm
                     if (fileType_.isR() && !fileType.isR())
                     {
                        globalDisplay_.showYesNoMessage(
                              MessageDialog.WARNING, 
                              "Confirm Change File Type", 
                              "This file was created as an R script however " +
                              "the file extension you specified will change " +
                              "it into another file type that will no longer " +
                              "open as an R script.\n\n" +
                              "Are you sure you want to change the type of " +
                              "the file so that it is no longer an R script?",
                              new Operation() {

                                 @Override
                                 public void execute()
                                 {
                                    saveCommand.execute();
                                 }
                              },
                              false);
                     }
                     else
                     {
                        saveCommand.execute();
                     }
                  }
                  catch (Exception e)
                  {
                     indicator.onError(e.toString());
                     return;
                  }

                  indicator.onCompleted();
               }
            });
   }
   
   
   private void fixupCodeBeforeSaving()
   { 
      int lineCount = docDisplay_.getRowCount();
      if (lineCount < 1)
         return;
      
      if (docDisplay_.hasActiveCollabSession())
      {
         // mutating the code (especially as below where the entire document 
         // contents are changed) during a save operation inside a collaborative
         // editing session would require some nuanced orchestration so for now
         // these preferences don't apply to shared editing sessions
         return;
      }
      
      if (prefs_.stripTrailingWhitespace().getValue() &&
          !fileType_.isMarkdown())
      {
         String code = docDisplay_.getCode();
         Pattern pattern = Pattern.create("[ \t]+$");
         String strippedCode = pattern.replaceAll(code, "");
         if (!strippedCode.equals(code))
         {
            // Calling 'setCode' can remove folds in the document; cache the folds
            // and reapply them after document mutation.
            JsArray<AceFold> folds = docDisplay_.getFolds();
            docDisplay_.setCode(strippedCode, true);
            for (AceFold fold : JsUtil.asIterable(folds))
               docDisplay_.addFold(fold.getRange());
         }
      }
      
      if (prefs_.autoAppendNewline().getValue() || fileType_.isPython())
      {
         String lastLine = docDisplay_.getLine(lineCount - 1);
         if (lastLine.length() != 0)
            docDisplay_.insertCode(docDisplay_.getEnd().getEnd(), "\n");
      }
      
   }
   
   private FileSystemItem getSaveFileDefaultDir()
   {
      FileSystemItem fsi = null;
      SessionInfo si = session_.getSessionInfo();
        
      if (si.getBuildToolsType() == SessionInfo.BUILD_TOOLS_PACKAGE)
      {
         FileSystemItem pkg = FileSystemItem.createDir(si.getBuildTargetDir());
         
         if (fileType_.isR())
         {
            fsi = FileSystemItem.createDir(pkg.completePath("R"));
         }
         else if (fileType_.isC() && si.getHasPackageSrcDir())
         {
            fsi = FileSystemItem.createDir(pkg.completePath("src"));
         }
         else if (fileType_.isRd())
         {
            fsi = FileSystemItem.createDir(pkg.completePath("man"));
         }
         else if ((fileType_.isRnw() || fileType_.isRmd()) && 
                   si.getHasPackageVignetteDir())
         {
            fsi = FileSystemItem.createDir(pkg.completePath("vignettes"));
         }
      }
      
      if (fsi == null)
         fsi = workbenchContext_.getDefaultFileDialogDir();
      
      return fsi;
   }



   public void onDismiss(int dismissType)
   {
      docUpdateSentinel_.stop();
      
      if (spelling_ != null)
         spelling_.onDismiss();
      
      while (releaseOnDismiss_.size() > 0)
         releaseOnDismiss_.remove(0).removeHandler();
      
      docDisplay_.endCollabSession();

      codeExecution_.detachLastExecuted();
   }

   public ReadOnlyValue<Boolean> dirtyState()
   {
      return dirtyState_;
   }
   
   @Override
   public boolean isSaveCommandActive()
   {
      return 
         // force active?
         forceSaveCommandActive_ ||
            
         // standard check of dirty state   
         (dirtyState().getValue() == true) ||
         
         // empty untitled document (allow for immediate save)
         ((getPath() == null) && docDisplay_.getCode().isEmpty()) ||
         
         // source on save is active 
         (fileType_.canSourceOnSave() && docUpdateSentinel_.sourceOnSave());
   }
   
   @Override
   public void forceSaveCommandActive()
   {
      forceSaveCommandActive_ = true;
   }

   public Widget asWidget()
   {
      return (Widget) view_;
   }

   public String getId()
   {
      return id_;
   }
   
   @Override
   public void adaptToExtendedFileType(String extendedType)
   {
      view_.adaptToExtendedFileType(extendedType);
      if (extendedType.equals(SourceDocument.XT_RMARKDOWN))
         updateRmdFormatList();
      extendedType_ = extendedType;
   }

   @Override
   public String getExtendedFileType()
   {
      return extendedType_;
   }

   public HasValue<String> getName()
   {
      return name_; 
   }
   
   public String getTitle()
   {
      return getName().getValue();
   }

   public String getPath()
   {
      if (docUpdateSentinel_ == null)
         return null;
      return docUpdateSentinel_.getPath();
   }
      
   public String getContext()
   {
      return null;
   }

   public ImageResource getIcon()
   {
      return fileType_.getDefaultIcon();
   }

   public String getTabTooltip()
   {
      return getPath();
   }
   

   @Override
   public TextFileType getTextFileType()
   {
      return fileType_;
   }
   
   @Handler
   void onToggleDocumentOutline()
   {
     view_.toggleDocumentOutline();
   }
   
   @Handler
   void onReformatCode()
   {
      // Only allow if entire selection in R mode for now
      if (!DocumentMode.isSelectionInRMode(docDisplay_))
      {
         showRModeWarning("Reformat Code");
         return;
      }
      
      reformatHelper_.insertPrettyNewlines();
   }
   
   @Handler
   void onRenameInFile()
   {
      int matches = renameHelper_.renameInFile();
      if (matches > 0)
      {
         String message = "Found " + matches;
         if (matches == 1)
            message += " match";
         else
            message += " matches";
         
         String selectedItem = docDisplay_.getSelectionValue();
         message += " for '" + selectedItem + "'";
         
         view_.getStatusBar().showMessage(message, new HideMessageHandler()
         {
            @Override
            public boolean onNativePreviewEvent(NativePreviewEvent preview)
            {
               if (!docDisplay_.isFocused() || !docDisplay_.inMultiSelectMode())
               {
                  docDisplay_.exitMultiSelectMode();
                  docDisplay_.clearSelection();
                  return true;
               }
               
               if (preview.getTypeInt() == Event.ONKEYDOWN)
               {
                  switch (preview.getNativeEvent().getKeyCode())
                  {
                  case KeyCodes.KEY_ENTER:
                     preview.cancel();
                  case KeyCodes.KEY_UP:
                  case KeyCodes.KEY_DOWN:
                  case KeyCodes.KEY_ESCAPE:
                     docDisplay_.exitMultiSelectMode();
                     docDisplay_.clearSelection();
                     return true;
                  }
               }
               return false;
            }
         });
      }
   }
   
   @Handler
   void onInsertRoxygenSkeleton()
   {
      roxygenHelper_.insertRoxygenSkeleton();
   }
   
   @Handler
   void onExpandSelection()
   {
      docDisplay_.expandSelection();
   }
   
   @Handler
   void onShrinkSelection()
   {
      docDisplay_.shrinkSelection();
   }
   
   @Handler
   void onExpandRaggedSelection()
   {
      docDisplay_.expandRaggedSelection();
   }
   
   @Handler
   void onInsertSnippet()
   {
      // NOTE: Bound to Shift + Tab so we delegate back there
      // if this isn't dispatched
      if (!docDisplay_.onInsertSnippet())
         docDisplay_.blockOutdent();
   }
   
   @Handler
   void onShowDiagnosticsActiveDocument()
   {
      lintManager_.lint(true, true, false);
   }
   
   public void withSavedDoc(Command onsaved)
   {
      docUpdateSentinel_.withSavedDoc(onsaved);
   }
   
   @Handler
   void onCheckSpelling()
   {
      spelling_.checkSpelling();
   }

   @Handler
   void onDebugDumpContents()
   {
      view_.debug_dumpContents();
   }

   @Handler
   void onDebugImportDump()
   {
      view_.debug_importDump();
   }

   @Handler
   void onReopenSourceDocWithEncoding()
   {
      withChooseEncoding(
            docUpdateSentinel_.getEncoding(),
            new CommandWithArg<String>()
            {
               public void execute(String encoding)
               {
                  docUpdateSentinel_.reopenWithEncoding(encoding);
               }
            });
   }

   @Handler
   void onSaveSourceDoc()
   {
      saveThenExecute(null, postSaveCommand());
   }

   @Handler
   void onSaveSourceDocAs()
   {
      saveNewFile(docUpdateSentinel_.getPath(),
                  null,
                  postSaveCommand());
   }

   @Handler
   void onSaveSourceDocWithEncoding()
   {
      withChooseEncoding(
            StringUtil.firstNotNullOrEmpty(new String[] {
                  docUpdateSentinel_.getEncoding(),
                  prefs_.defaultEncoding().getValue(),
                  session_.getSessionInfo().getSystemEncoding()
            }),
            new CommandWithArg<String>()
            {
               public void execute(String encoding)
               {
                  saveThenExecute(encoding, postSaveCommand());
               }
            });
   }

   @Handler
   void onPrintSourceDoc()
   {
      Scheduler.get().scheduleDeferred(new ScheduledCommand()
      {
         public void execute()
         {
            docDisplay_.print();
         }
      });
   }
   
   @Handler
   void onVcsFileDiff()
   {
      Command showDiffCommand = new Command() {
         @Override
         public void execute()
         {
            events_.fireEvent(new ShowVcsDiffEvent(
                  FileSystemItem.createFile(docUpdateSentinel_.getPath())));
         }
      };
      
      if (dirtyState_.getValue())
         saveWithPrompt(showDiffCommand, null);
      else
         showDiffCommand.execute();
   }
   
   @Handler
   void onVcsFileLog()
   {
      events_.fireEvent(new ShowVcsHistoryEvent(
               FileSystemItem.createFile(docUpdateSentinel_.getPath())));
   }
   
   @Handler
   void onVcsFileRevert()
   {
      events_.fireEvent(new VcsRevertFileEvent(
            FileSystemItem.createFile(docUpdateSentinel_.getPath())));
   }
   
   @Handler
   void onVcsViewOnGitHub()
   {
      fireVcsViewOnGithubEvent(GitHubViewRequest.VCS_VIEW);
   }

   @Handler
   void onVcsBlameOnGitHub()
   {
      fireVcsViewOnGithubEvent(GitHubViewRequest.VCS_BLAME);
   }
   
   private void fireVcsViewOnGithubEvent(int type)
   {
      FileSystemItem file = 
                  FileSystemItem.createFile(docUpdateSentinel_.getPath());
      
      if (docDisplay_.getSelectionValue().length() > 0)
      {
         int start = docDisplay_.getSelectionStart().getRow() + 1;
         int end = docDisplay_.getSelectionEnd().getRow() + 1;
         events_.fireEvent(new VcsViewOnGitHubEvent(
                         new GitHubViewRequest(file, type, start, end)));
      }
      else
      {
         events_.fireEvent(new VcsViewOnGitHubEvent(
                         new GitHubViewRequest(file, type)));
      }
   }
   
   @Handler
   void onExtractLocalVariable()
   {
      if (!isCursorInRMode())
      {
         showRModeWarning("Extract Variable");
         return;
      }
      
      docDisplay_.focus();

      String initialSelection = docDisplay_.getSelectionValue();
      final String refactoringName = "Extract local variable";
      final String pleaseSelectCodeMessage = "Please select the code to " +
                                             "extract into a variable.";
      if (checkSelectionAndAlert(refactoringName,
                                 pleaseSelectCodeMessage,
                                 initialSelection)) return;

      docDisplay_.fitSelectionToLines(false);

      final String code = docDisplay_.getSelectionValue();
      if (checkSelectionAndAlert(refactoringName,
                                 pleaseSelectCodeMessage,
                                 code))
         return;

      // get the first line of the selection and calculate it's indentation
      String firstLine = docDisplay_.getLine(
                        docDisplay_.getSelectionStart().getRow());
      final String indentation = extractIndentation(firstLine);
      
      // used to parse the code
      server_.detectFreeVars(code,
           new RefactorServerRequestCallback(refactoringName)
           {
              @Override
              void doExtract(JsArrayString response)
              {
                 globalDisplay_.promptForText(
                         refactoringName,
                         "Variable Name",
                         "",
                         new OperationWithInput<String>()
                         {
                            public void execute(String input)
                            {
                               final String extractedCode = indentation
                                                            + input.trim()
                                                            + " <- "
                                                            + code
                                                            + "\n";
                               InputEditorPosition insertPosition = docDisplay_
                                       .getSelection()
                                       .extendToLineStart()
                                       .getStart();
                               docDisplay_.replaceSelection(
                                       input.trim());
                               docDisplay_.insertCode(
                                       insertPosition,
                                       extractedCode);
                            }
                         }
                 );
              }
           }
      );
   }
   
   private void showRModeWarning(String command)
   {
      globalDisplay_.showMessage(MessageDisplay.MSG_WARNING,
                                 "Command Not Available", 
                                 "The "+ command + " command is " +
                                 "only valid for R code chunks.");
      return;
   }
   
   
   @Handler
   void onExtractFunction()
   {
      if (!isCursorInRMode())
      {
         showRModeWarning("Extract Function");
         return;
      }
      
      docDisplay_.focus();

      String initialSelection = docDisplay_.getSelectionValue();
      final String refactoringName = "Extract Function";
      final String pleaseSelectCodeMessage = "Please select the code to " +
                                             "extract into a function.";
      if (checkSelectionAndAlert(refactoringName,
                                 pleaseSelectCodeMessage,
                                 initialSelection)) return;

      docDisplay_.fitSelectionToLines(false);

      final String code = docDisplay_.getSelectionValue();
      if (checkSelectionAndAlert(refactoringName,
                                 pleaseSelectCodeMessage,
                                 code)) return;

      final String indentation = extractIndentation(code);
      server_.detectFreeVars(code,
           new RefactorServerRequestCallback(refactoringName)
           {
              @Override
              void doExtract(final JsArrayString response)
              {
                 globalDisplay_.promptForText(
                   refactoringName,
                   "Function Name",
                   "",
                   new OperationWithInput<String>()
                   {
                      public void execute(String input)
                      {
                         String prefix;
                         if (docDisplay_.getSelectionOffset(true) == 0)
                            prefix = "";
                         else prefix = "\n";
                         String args = response != null ? response.join(", ")
                                                        : "";
                         docDisplay_.replaceSelection(
                                 prefix
                                 + indentation
                                 + input.trim()
                                 + " <- "
                                 + "function(" + args + ") {\n"
                                 + StringUtil.indent(code, "  ")
                                 + "\n"
                                 + indentation
                                 + "}");
                      }
                   }
                 );
              }
            }
      );
   }

   private boolean checkSelectionAndAlert(String refactoringName,
                                          String pleaseSelectCodeMessage,
                                          String selection)
   {
      if (isSelectionValueEmpty(selection))
      {
         globalDisplay_.showErrorMessage(refactoringName,
                                         pleaseSelectCodeMessage);
         return true;
      }
      return false;
   }

   private String extractIndentation(String code)
   {
      Pattern leadingWhitespace = Pattern.create("^(\\s*)");
      Match match = leadingWhitespace.match(code, 0);
      return match == null ? "" : match.getGroup(1);
   }

   private boolean isSelectionValueEmpty(String selection)
   {
      return selection == null || selection.trim().length() == 0;
   }

   @Handler
   void onJumpToMatching()
   {
      docDisplay_.jumpToMatching();
      docDisplay_.ensureCursorVisible();
   }
   
   @Handler
   void onSelectToMatching()
   {
      docDisplay_.selectToMatching();
      docDisplay_.ensureCursorVisible();
   }
   
   @Handler
   void onExpandToMatching()
   {
      docDisplay_.expandToMatching();
      docDisplay_.ensureCursorVisible();
   }
   
   @Handler
   void onSplitIntoLines()
   {
      docDisplay_.splitIntoLines();
   }

   @Handler
   void onCommentUncomment()
   {
      if (isCursorInTexMode())
         doCommentUncomment("%", null);
      else if (isCursorInRMode() || isCursorInYamlMode())
         doCommentUncomment("#", null);
      else if (fileType_.isCpp() || fileType_.isStan() || fileType_.isC())
         doCommentUncomment("//", null); 
      else if (fileType_.isPlainMarkdown())
         doCommentUncomment("<!--", "-->");
      else if (DocumentMode.isSelectionInMarkdownMode(docDisplay_))
         doCommentUncomment("<!--", "-->");
   }
   
   @Handler
   void onPopoutDoc()
   {
      if (docUpdateSentinel_ != null)
      {
         // ensure doc is synchronized with source database before popping it
         // out
         docUpdateSentinel_.withSavedDoc(new Command()
         {
            @Override
            public void execute()
            {
               // push the new doc state into the source database that the 
               // new window will inherit
               SourceWindowManager manager =
                     RStudioGinjector.INSTANCE.getSourceWindowManager();
               JsArray<SourceDocument> docs = manager.getSourceDocs();
               for (int i = 0; i < docs.length(); i++)
               {
                  if (docs.get(i).getId() == getId())
                  {
                     docs.get(i).setChunkDefs(docDisplay_.getChunkDefs());
                     docs.get(i).setContents(docDisplay_.getCode());
                     docs.get(i).setDirty(dirtyState_.getValue());
                     break;
                  }
               }
               
               // fire popout event (this triggers a close in the current window
               // and the creation of a new window with the doc)
               events_.fireEvent(new PopoutDocEvent(getId(), 
                     currentPosition()));
            }
         });
      }
   }

   
   @Handler
   void onReturnDocToMain()
   {
      // ensure doc is synchronized with source database before returning it
      if (!SourceWindowManager.isMainSourceWindow() && 
          docUpdateSentinel_ != null)
      {
         docUpdateSentinel_.withSavedDoc(new Command()
         {
            @Override
            public void execute()
            {
               events_.fireEventToMainWindow(new DocWindowChangedEvent(
                     getId(), SourceWindowManager.getSourceWindowId(), "",
                     DocTabDragParams.create(getId(), currentPosition()),
                     docUpdateSentinel_.getDoc().getCollabParams(), 0));
            }
         });
      }
   }

   @SuppressWarnings("deprecation") // GWT emulation only provides isSpace
   private void doCommentUncomment(String commentStart,
                                   String commentEnd)
   {
      Range initialRange = docDisplay_.getSelectionRange();
      
      int rowStart = initialRange.getStart().getRow();
      int rowEnd = initialRange.getEnd().getRow();
      
      boolean isSingleLineAction = rowStart == rowEnd;
      boolean commentWhitespace = commentEnd == null;
      
      // Also figure out if we're commenting an Roxygen block.
      boolean looksLikeRoxygen = false;
      
      // Skip commenting the last line if the selection is
      // multiline and ends on the first column of the end row.
      boolean dontCommentLastLine = false;
      if (rowStart != rowEnd && initialRange.getEnd().getColumn() == 0)
         dontCommentLastLine = true;
      
      Range expanded = Range.create(
            rowStart,
            0,
            rowEnd,
            dontCommentLastLine ? 0 : docDisplay_.getLine(rowEnd).length());
      docDisplay_.setSelectionRange(expanded);
      
      String[] lines = JsUtil.toStringArray(
            docDisplay_.getLines(rowStart, rowEnd - (dontCommentLastLine ? 1 : 0)));
      
      String commonPrefix = StringUtil.getCommonPrefix(
            lines,
            true,
            true);
      
      String commonIndent = StringUtil.getIndent(commonPrefix);
      
      // First, figure out whether we're commenting or uncommenting.
      // If we discover any line that doesn't start with the comment sequence,
      // then we'll comment the whole selection.
      boolean isCommentAction = false;
      for (String line : lines)
      {
         String trimmed = line.trim();
         
         // Ignore lines that are just whitespace.
         if (!commentWhitespace && trimmed.isEmpty())
            continue;
         
         if (!isCommentAction)
         {
            if (!trimmed.startsWith(commentStart))
               isCommentAction = true;
         }
         
         if (docDisplay_.getFileType().isRmd())
         {
            if (!looksLikeRoxygen)
            {
               if (trimmed.startsWith("@"))
                  looksLikeRoxygen = true;
               else if (trimmed.startsWith("#'"))
                  looksLikeRoxygen = true;
            }
         }
      }
      
      if (looksLikeRoxygen)
         commentStart += "'";
      
      // Now, construct a new, commented selection to replace with.
      StringBuilder builder = new StringBuilder();
      if (isCommentAction)
      {
         for (String line : lines)
         {
            String trimmed = line.trim();
            
            if (!commentWhitespace && trimmed.isEmpty())
            {
               builder.append("\n");
               continue;
            }
            
            builder.append(commonIndent);
            builder.append(commentStart);
            builder.append(" ");
            builder.append(line.substring(commonIndent.length()));
            if (commentEnd != null)
            {
               builder.append(" ");
               builder.append(commentEnd);
            }
            
            builder.append("\n");
         }
      }
      else
      {
         for (String line : lines)
         {
            String trimmed = line.trim();
            
            if (trimmed.isEmpty())
            {
               builder.append("\n");
               continue;
            }
            
            boolean isCommentedLine = true;
            int commentStartIdx = line.indexOf(commentStart);
            if (commentStartIdx == -1)
               isCommentedLine = false;
            
            int commentEndIdx = line.length();
            if (commentEnd != null)
            {
               commentEndIdx = line.lastIndexOf(commentEnd);
               if (commentEndIdx == -1)
                  isCommentedLine = false;
            }
            
            if (!isCommentedLine)
            {
               builder.append(line);
               continue;
            }
            
            // We want to strip out the leading comment prefix,
            // but preserve the indent.
            int startIdx = commentStartIdx + commentStart.length();
            if (Character.isSpace(line.charAt(startIdx)))
               startIdx++;
            
            int endIdx = commentEndIdx;
            String afterComment = line.substring(startIdx, endIdx);
            builder.append(StringUtil.trimRight(commonIndent + afterComment));
            
            builder.append("\n");
         }
      }
      
      String newSelection = dontCommentLastLine ?
            builder.toString() :
            builder.substring(0, builder.length() - 1);
            
      docDisplay_.replaceSelection(newSelection);
      
      // Nudge the selection to match the commented action.
      if (isSingleLineAction)
      {
         int diff = newSelection.length() - lines[0].length();
         if (commentEnd != null)
            diff = diff < 0 ?
                  diff + commentEnd.length() + 1 :
                  diff - commentEnd.length() - 1;
         
         int colStart = initialRange.getStart().getColumn();
         int colEnd = initialRange.getEnd().getColumn();
         Range newRange = Range.create(
               rowStart,
               colStart + diff,
               rowStart,
               colEnd + diff);
         docDisplay_.setSelectionRange(newRange);
      }
   }

   @Handler
   void onReindent()
   {
      docDisplay_.reindent();
      docDisplay_.focus();
   }

   @Handler
   void onReflowComment()
   {
      if (DocumentMode.isSelectionInRMode(docDisplay_))
         doReflowComment("(#)");
      else if (DocumentMode.isSelectionInCppMode(docDisplay_))
      {
         String currentLine = docDisplay_.getLine(
                                    docDisplay_.getCursorPosition().getRow());
         if (currentLine.startsWith(" *"))
            doReflowComment("( \\*[^/])", false);
         else
            doReflowComment("(//)");
      }
      else if (DocumentMode.isSelectionInTexMode(docDisplay_))
         doReflowComment("(%)");
      else if (DocumentMode.isSelectionInMarkdownMode(docDisplay_))
         doReflowComment("()");
      else if (docDisplay_.getFileType().isText())
         doReflowComment("()");
         
   }
   
   public void reflowText()
   {
      if (docDisplay_.getSelectionValue().isEmpty())
         docDisplay_.setSelectionRange(
               Range.fromPoints(
                     Position.create(docDisplay_.getCursorPosition().getRow(), 0),
                     Position.create(docDisplay_.getCursorPosition().getRow(),
                           docDisplay_.getCurrentLine().length())));
      
      onReflowComment();
      docDisplay_.setCursorPosition(
            Position.create(
                  docDisplay_.getSelectionEnd().getRow(),
                  0));
   }
   
   public void showHelpAtCursor()
   {
      docDisplay_.goToHelp();
   }
   
   @Handler
   void onDebugBreakpoint()
   {
      docDisplay_.toggleBreakpointAtCursor();
   }
   
   @Handler
   void onRsconnectDeploy()
   {
      view_.invokePublish();
   }

   @Handler 
   void onRsconnectConfigure()
   {
      events_.fireEvent(RSConnectActionEvent.ConfigureAppEvent(
            docUpdateSentinel_.getPath()));
   }

   @Handler 
   void onEditRmdFormatOptions()
   {
      rmarkdownHelper_.withRMarkdownPackage(
          "Editing R Markdown options", 
          false,
          new CommandWithArg<RMarkdownContext>() {

            @Override
            public void execute(RMarkdownContext arg)
            {
               showFrontMatterEditor();
            }
          });
   }
   
   private void showFrontMatterEditor()
   {
      final String yaml = getRmdFrontMatter();
      if (yaml == null)
      {
         globalDisplay_.showErrorMessage("Edit Format Failed",  
               "Can't find the YAML front matter for this document. Make " +
               "sure the front matter is enclosed by lines containing only " +
               "three dashes: ---.");
         return;
      }
      rmarkdownHelper_.convertFromYaml(yaml, new CommandWithArg<RmdYamlData>() 
      {
         @Override
         public void execute(RmdYamlData arg)
         {
            String errCaption = "Edit Format Failed";
            String errMsg = 
               "The YAML front matter in this document could not be " +
               "successfully parsed. This parse error needs to be " + 
               "resolved before format options can be edited.";
            
            if (arg == null)
            {
               globalDisplay_.showErrorMessage(errCaption, errMsg);
            }
            else if (!arg.parseSucceeded())
            {
               // try to find where the YAML segment begins in the document
               // so we can show an adjusted line number for the error
               int numLines = docDisplay_.getRowCount();
               int offsetLine = 0;
               String separator = RmdFrontMatter.FRONTMATTER_SEPARATOR.trim();
               for (int i = 0; i < numLines; i++)
               {
                  if (docDisplay_.getLine(i).equals(separator))
                  {
                     offsetLine = i + 1;
                     break;
                  }
               }
               globalDisplay_.showErrorMessage(errCaption, 
                   errMsg + "\n\n" + arg.getOffsetParseError(offsetLine));
            }
            else
            {
               showFrontMatterEditorDialog(yaml, arg);
            }
         }
      });
   }
   
   private void showFrontMatterEditorDialog(String yaml, RmdYamlData data)
   {
      RmdSelectedTemplate selTemplate = 
            rmarkdownHelper_.getTemplateFormat(yaml);
      if (selTemplate == null)
      {
         // we don't expect this to happen since we disable the dialog
         // entry point when we can't find an associated template
         globalDisplay_.showErrorMessage("Edit Format Failed", 
               "Couldn't determine the format options from the YAML front " +
               "matter. Make sure the YAML defines a supported output " +
               "format in its 'output' field.");
         return;
      }
      RmdTemplateOptionsDialog dialog = 
         new RmdTemplateOptionsDialog(selTemplate.template, 
            selTemplate.format,
            data.getFrontMatter(),
            getPath() == null ? null : FileSystemItem.createFile(getPath()),
            selTemplate.isShiny,
            new OperationWithInput<RmdTemplateOptionsDialog.Result>()
            {
               @Override
               public void execute(RmdTemplateOptionsDialog.Result in)
               {
                  // when the dialog is completed successfully, apply the new
                  // front matter
                  applyRmdFormatOptions(in.format, in.outputOptions);
               }
            }, 
            new Operation()
            {
               @Override
               public void execute()
               {
                  // when the dialog is cancelled, update the view's format list
                  // (to cancel in-place changes)
                  updateRmdFormatList();
               }
            });
      dialog.showModal();
   }
   
   private void applyRmdFormatOptions(String format, 
         RmdFrontMatterOutputOptions options)
   {
      rmarkdownHelper_.replaceOutputFormatOptions(
            getRmdFrontMatter(), format, options, 
            new OperationWithInput<String>()
            {
               @Override
               public void execute(String input)
               {
                  applyRmdFrontMatter(input);
               }
            });
   }
   
   private String getRmdFrontMatter()
   {
      return YamlFrontMatter.getFrontMatter(docDisplay_.getCode());
   }
   
   private void applyRmdFrontMatter(String yaml)
   {
      String code = docDisplay_.getCode();
      String newCode = YamlFrontMatter.applyFrontMatter(code, yaml);
      if (!code.equals(newCode)) 
      {
         docDisplay_.setCode(newCode, true);
         updateRmdFormatList();
      }
   }

   private RmdSelectedTemplate getSelectedTemplate()
   {
      // try to extract the front matter and ascertain the template to which
      // it refers
      String yaml = getRmdFrontMatter();
      if (yaml == null)
         return null;
      return rmarkdownHelper_.getTemplateFormat(yaml);
   }
   
   private void updateRmdFormatList()
   {
      RmdSelectedTemplate selTemplate = getSelectedTemplate();
      if (selTemplate == null)
      {
         view_.setFormatOptionsVisible(false);
         return;
      }
      
      else if (selTemplate.isShiny)
      {
         view_.setIsShinyFormat(selTemplate.format != null &&
                                selTemplate.format.endsWith(
                                      RmdOutputFormat.OUTPUT_PRESENTATION_SUFFIX));
         return;
      }
      
      // we know which template this doc is using--populate the format list
      // with the formats available in the template
      String formatUiName = "";
      JsArray<RmdTemplateFormat> formats = selTemplate.template.getFormats();
      List<String> formatList = new ArrayList<String>();
      List<String> valueList = new ArrayList<String>();
      List<String> extensionList = new ArrayList<String>();
      for (int i = 0; i < formats.length(); i++)
      {
         String uiName = formats.get(i).getUiName();
         formatList.add(uiName);
         valueList.add(formats.get(i).getName());
         extensionList.add(formats.get(i).getExtension());
         if (formats.get(i).getName().equals(selTemplate.format))
         {
            formatUiName = uiName;
         }
      }
      view_.setFormatOptions(fileType_, formatList, valueList, extensionList,
                             formatUiName);
   }
   
   private void setRmdFormat(String formatName)
   {
      RmdSelectedTemplate selTemplate = getSelectedTemplate();
      if (selTemplate == null)
         return;
      
      // if this is the current format, we don't need to change the front matter
      if (selTemplate.format.equals(formatName))
      {
         renderRmd();
         return;
      }
      
      rmarkdownHelper_.setOutputFormat(getRmdFrontMatter(), formatName, 
            new CommandWithArg<String>()
      {
         @Override
         public void execute(String yaml)
         {
            if (yaml != null)
               applyRmdFrontMatter(yaml);
            
            // re-knit the document
            renderRmd();
         }
      });
   }
   
   void doReflowComment(String commentPrefix)
   {
      doReflowComment(commentPrefix, true);
   }
   
   void doReflowComment(String commentPrefix, boolean multiParagraphIndent)
   {
      docDisplay_.focus();

      InputEditorSelection originalSelection = docDisplay_.getSelection();
      InputEditorSelection selection = originalSelection;

      if (selection.isEmpty())
      {
         selection = selection.growToIncludeLines("^\\s*" + commentPrefix + ".*$");
      }
      else
      {
         selection = selection.shrinkToNonEmptyLines();
         selection = selection.extendToLineStart();
         selection = selection.extendToLineEnd();
      }
      if (selection.isEmpty())
         return;

      reflowComments(commentPrefix,
                     multiParagraphIndent,
                     selection, 
                     originalSelection.isEmpty() ?
                     originalSelection.getStart() :
                     null);
   }

   private Position selectionToPosition(InputEditorPosition pos)
   {
      return docDisplay_.selectionToPosition(pos);
   }

   private void reflowComments(String commentPrefix,
                               final boolean multiParagraphIndent,
                               InputEditorSelection selection,
                               final InputEditorPosition cursorPos)
   {
      String code = docDisplay_.getCode(selection);
      String[] lines = code.split("\n");
      String prefix = StringUtil.getCommonPrefix(lines, true, false);
      Pattern pattern = Pattern.create("^\\s*" + commentPrefix + "+('?)\\s*");
      Match match = pattern.match(prefix, 0);
      // Selection includes non-comments? Abort.
      if (match == null)
         return;
      prefix = match.getValue();
      final boolean roxygen = match.hasGroup(1);

      int cursorRowIndex = 0;
      int cursorColIndex = 0;
      if (cursorPos != null)
      {
         cursorRowIndex = selectionToPosition(cursorPos).getRow() -
                          selectionToPosition(selection.getStart()).getRow();
         cursorColIndex =
               Math.max(0, cursorPos.getPosition() - prefix.length());
      }
      final WordWrapCursorTracker wwct = new WordWrapCursorTracker(
                                                cursorRowIndex, cursorColIndex);

      int maxLineLength =
                        prefs_.printMarginColumn().getValue() - prefix.length();

      WordWrap wordWrap = new WordWrap(maxLineLength, false)
      {
         @Override
         protected boolean forceWrapBefore(String line)
         {
            String trimmed = line.trim();
            if (roxygen && trimmed.startsWith("@") && !trimmed.startsWith("@@"))
            {
               // Roxygen tags always need to be at the start of a line. If
               // there is content immediately following the roxygen tag, then
               // content should be wrapped until the next roxygen tag is
               // encountered.

               indent_ = "";
               if (TAG_WITH_CONTENTS.match(line, 0) != null)
               {
                  indentRestOfLines_ = true;
               }
               return true;
            }
            // empty line disables indentation
            else if (!multiParagraphIndent && (line.trim().length() == 0))
            {
               indent_ = "";
               indentRestOfLines_ = false;
            }
            
            return super.forceWrapBefore(line);
         }

         @Override
         protected void onChunkWritten(String chunk,
                                       int insertionRow,
                                       int insertionCol,
                                       int indexInOriginalString)
         {
            if (indentRestOfLines_)
            {
               indentRestOfLines_ = false;
               indent_ = "  "; // TODO: Use real indent from settings
            }

            wwct.onChunkWritten(chunk, insertionRow, insertionCol,
                                indexInOriginalString);
         }

         private boolean indentRestOfLines_ = false;
         private Pattern TAG_WITH_CONTENTS = Pattern.create("@\\w+\\s+[^\\s]");
      };

      for (String line : lines)
      {
         String content = line.substring(Math.min(line.length(),
                                                  prefix.length()));

         if (content.matches("^\\s*\\@examples\\b.*$"))
            wordWrap.setWrappingEnabled(false);
         else if (content.trim().startsWith("@"))
            wordWrap.setWrappingEnabled(true);

         wwct.onBeginInputRow();
         wordWrap.appendLine(content);
      }

      String wrappedString = wordWrap.getOutput();

      StringBuilder finalOutput = new StringBuilder();
      for (String line : StringUtil.getLineIterator(wrappedString))
         finalOutput.append(prefix).append(line).append("\n");
      // Remove final \n
      if (finalOutput.length() > 0)
         finalOutput.deleteCharAt(finalOutput.length()-1);

      String reflowed = finalOutput.toString();

      docDisplay_.setSelection(selection);
      if (!reflowed.equals(code))
      {
         docDisplay_.replaceSelection(reflowed);
      }

      if (cursorPos != null)
      {
         if (wwct.getResult() != null)
         {
            int row = wwct.getResult().getY();
            int col = wwct.getResult().getX();
            row += selectionToPosition(selection.getStart()).getRow();
            col += prefix.length();
            Position pos = Position.create(row, col);
            docDisplay_.setSelection(docDisplay_.createSelection(pos, pos));
         }
         else
         {
            docDisplay_.collapseSelection(false);
         }
      }
   }
   
   @Handler
   void onExecuteCodeWithoutFocus()
   {
      codeExecution_.executeSelection(false);
   }
   
   @Handler
   void onExecuteCodeWithoutMovingCursor()
   {
      if (docDisplay_.isFocused())
         codeExecution_.executeSelection(true, false);
      else if (view_.isAttached())
         view_.findSelectAll();
   }
   
   @Handler
   void onExecuteCode()
   {
      codeExecution_.executeSelection(true);
   }

   @Override
   public String extractCode(DocDisplay docDisplay, Range range)
   {
      Scope sweaveChunk = null;
      
      if (fileType_.canExecuteChunks())
         sweaveChunk = scopeHelper_.getCurrentSweaveChunk(range.getStart());

      String code = sweaveChunk != null
                    ? scopeHelper_.getSweaveChunkText(sweaveChunk, range)
                    : docDisplay_.getCode(range.getStart(), range.getEnd());
                    
      return code;
   }
   
  

   @Handler
   void onExecuteAllCode()
   {
      boolean executeChunks = fileType_.canCompilePDF() || 
                              fileType_.canKnitToHTML() ||
                              fileType_.isRpres();
      
      if (executeChunks)
      {
         executePreviousChunks(Position.create(
               docDisplay_.getDocumentEnd().getRow() + 1,
               0));
      }
      else
      {
         sourceActiveDocument(true);
      }
   }

   @Handler
   void onExecuteToCurrentLine()
   {
      docDisplay_.focus();


      int row = docDisplay_.getSelectionEnd().getRow();
      int col = docDisplay_.getLength(row);

      codeExecution_.executeRange(Range.fromPoints(Position.create(0, 0),
                                  Position.create(row, col)));
   }
   
   @Handler
   void onExecuteFromCurrentLine()
   {
      docDisplay_.focus();

      int startRow = docDisplay_.getSelectionStart().getRow();
      int startColumn = 0;
      Position start = Position.create(startRow, startColumn);
      
      codeExecution_.executeRange(Range.fromPoints(start, endPosition()));
   }

   @Handler
   void onExecuteCurrentFunction()
   {
      docDisplay_.focus();

      // HACK: This is just to force the entire function tree to be built.
      // It's the easiest way to make sure getCurrentScope() returns
      // a Scope with an end.
      docDisplay_.getScopeTree();
      Scope currentFunction = docDisplay_.getCurrentFunction(false);

      // Check if we're at the top level (i.e. not in a function), or in
      // an unclosed function
      if (currentFunction == null || currentFunction.getEnd() == null)
         return;
      
      Position start = currentFunction.getPreamble();
      Position end = currentFunction.getEnd();

      codeExecution_.executeRange(Range.fromPoints(start, end));
   }

   @Handler   
   void onExecuteCurrentSection()
   {
      docDisplay_.focus();

      // Determine the current section.
      docDisplay_.getScopeTree();
      Scope currentSection = docDisplay_.getCurrentSection();
      if (currentSection == null)
         return;
      
      // Determine the start and end of the section
      Position start = currentSection.getBodyStart();
      if (start == null)
         start = Position.create(0, 0);
      Position end = currentSection.getEnd();
      if (end == null)
         end = endPosition();
      
      codeExecution_.executeRange(Range.fromPoints(start, end));
   }
    
   private Position endPosition()
   {
      int endRow = Math.max(0, docDisplay_.getRowCount() - 1);
      int endColumn = docDisplay_.getLength(endRow);
      return Position.create(endRow, endColumn);
   }
   
   @Handler
   void onInsertChunk()
   {
      Position pos = moveCursorToNextInsertLocation();
      InsertChunkInfo insertChunkInfo = docDisplay_.getInsertChunkInfo();
      if (insertChunkInfo != null)
      {
         docDisplay_.insertCode(insertChunkInfo.getValue(), false);
         Position cursorPosition = insertChunkInfo.getCursorPosition();
         docDisplay_.setCursorPosition(Position.create(
               pos.getRow() + cursorPosition.getRow(),
               cursorPosition.getColumn()));
         docDisplay_.focus();
      }
      else
      {
         assert false : "Mode did not have insertChunkInfo available";
      }
   }
   
   @Handler
   void onInsertSection()
   {
      globalDisplay_.promptForText(
         "Insert Section", 
         "Section label:", 
         "", 
         new OperationWithInput<String>() {
            @Override
            public void execute(String label)
            {
               // move cursor to next insert location
               Position pos = moveCursorToNextInsertLocation();
               
               // truncate length to print margin - 5
               int printMarginColumn = prefs_.printMarginColumn().getValue();
               int length = printMarginColumn - 5;
               
               // truncate label to maxLength - 10 (but always allow at 
               // least 20 chars for the label)
               int maxLabelLength = length - 10;
               maxLabelLength = Math.max(maxLabelLength, 20);
               if (label.length() > maxLabelLength)
                  label = label.substring(0, maxLabelLength-1);
               
               // prefix 
               String prefix = "# " + label + " ";
               
               // fill to maxLength (bit ensure at least 4 fill characters
               // so the section parser is sure to pick it up)
               StringBuffer sectionLabel = new StringBuffer();
               sectionLabel.append("\n");
               sectionLabel.append(prefix);
               int fillChars = length - prefix.length();
               fillChars = Math.max(fillChars, 4);
               for (int i=0; i<fillChars; i++)
                  sectionLabel.append("-");
               sectionLabel.append("\n\n");
               
               // insert code and move cursor
               docDisplay_.insertCode(sectionLabel.toString(), false);
               docDisplay_.setCursorPosition(Position.create(pos.getRow() + 3,
                                                             0));
               docDisplay_.focus();
               
            }
         });
   }
   
   private Position moveCursorToNextInsertLocation()
   {
      docDisplay_.collapseSelection(true);
      if (!docDisplay_.moveSelectionToBlankLine())
      {
         int lastRow = docDisplay_.getRowCount();
         int lastCol = docDisplay_.getLength(lastRow);
         Position endPos = Position.create(lastRow, lastCol);
         docDisplay_.setCursorPosition(endPos);
         docDisplay_.insertCode("\n", false);
      }
      return docDisplay_.getCursorPosition();
      
   }
   
   public void executeChunk(Position position)
   {
      docDisplay_.getScopeTree();
      executeSweaveChunk(scopeHelper_.getCurrentSweaveChunk(position), false);
   }
   
   @Handler
   void onExecuteCurrentChunk()
   {
      // HACK: This is just to force the entire function tree to be built.
      // It's the easiest way to make sure getCurrentScope() returns
      // a Scope with an end.
      docDisplay_.getScopeTree();
      
      executeSweaveChunk(scopeHelper_.getCurrentSweaveChunk(), false);
   }
   
   @Handler
   void onExecuteNextChunk()
   {
      // HACK: This is just to force the entire function tree to be built.
      // It's the easiest way to make sure getCurrentScope() returns
      // a Scope with an end.
      docDisplay_.getScopeTree();
      
      Scope nextChunk = scopeHelper_.getNextSweaveChunk();
      executeSweaveChunk(nextChunk, true);
      docDisplay_.setCursorPosition(nextChunk.getBodyStart());
      docDisplay_.ensureCursorVisible();
   }
   
   @Handler
   void onExecutePreviousChunks()
   {
      executePreviousChunks(null);
   }
   
   public void executePreviousChunks(final Position position)
   {
      if (docDisplay_.showChunkOutputInline())
      {
         executePreviousChunksNotebookMode(position);
         return;
      }
      
      // HACK: This is just to force the entire function tree to be built.
      // It's the easiest way to make sure getCurrentScope() returns
      // a Scope with an end.
      docDisplay_.getScopeTree();
      
      // execute the previous chunks
      Scope[] previousScopes = scopeHelper_.getPreviousSweaveChunks(position);
      
      StringBuilder builder = new StringBuilder();
      for (Scope scope : previousScopes)
      {
         if (isRChunk(scope) && isExecutableChunk(scope))
         {
            builder.append("# " + scope.getLabel() + "\n");
            builder.append(scopeHelper_.getSweaveChunkText(scope));
            builder.append("\n\n");
         }
      }
      
      final String code = builder.toString().trim();
      if (fileType_.isRmd())
      {
         docUpdateSentinel_.withSavedDoc(new Command()
         {
            @Override
            public void execute()
            {
               rmarkdownHelper_.prepareForRmdChunkExecution(
                     docUpdateSentinel_.getId(),
                     docUpdateSentinel_.getContents(),
                     new Command()
                     {
                        @Override
                        public void execute()
                        {
                           events_.fireEvent(new SendToConsoleEvent(code, true));
                        }
                     });
            }
         });
      }
      else
      {
         events_.fireEvent(new SendToConsoleEvent(code, true));
      }
   }
   
   public void executePreviousChunksNotebookMode(Position position)
   {
      // HACK: This is just to force the entire function tree to be built.
      // It's the easiest way to make sure getCurrentScope() returns
      // a Scope with an end.
      docDisplay_.getScopeTree();
      
      // execute the previous chunks
      Scope[] previousScopes = scopeHelper_.getPreviousSweaveChunks(position);
      for (Scope scope : previousScopes)
         executeSweaveChunk(scope, false);
   }
   
   @Handler
   public void onExecuteSetupChunk()
   {
      JsArray<Scope> scopes = docDisplay_.getScopeTree();
      for (int i = 0; i < scopes.length(); i++)
      {
         Scope scope = scopes.get(i);
         if (scope.isChunk())
         {
            executeSweaveChunk(scope, false);
            return;
         }
      }
   }
   
   private boolean isRChunk(Scope scope)
   {
      String labelText = docDisplay_.getLine(scope.getPreamble().getRow());
      Pattern reEngine = Pattern.create(".*engine\\s*=\\s*['\"]([^'\"]*)['\"]");
      Match match = reEngine.match(labelText, 0);
      if (match == null)
         return true;
      
      String engine = match.getGroup(1).toLowerCase();
      
      // NOTE: We might want to include 'Rscript' but such chunks are typically
      // intended to be run in their own process so it might not make sense to
      // collect those here.
      return engine.equals("r");
   }
   
   private boolean isExecutableChunk(final Scope chunk)
   {
      if (!chunk.isChunk())
         return false;
      
      String headerText = docDisplay_.getLine(chunk.getPreamble().getRow());
      Pattern reEvalFalse = Pattern.create("eval\\s*=\\s*F(?:ALSE)?");
      if (reEvalFalse.test(headerText))
         return false;
      
      return true;
   }
   
   private void executeSweaveChunk(final Scope chunk, 
                                   final boolean scrollNearTop)
   {
      if (chunk == null)
         return;

      // command used to execute chunk (we may need to defer it if this
      // is an Rmd document as populating params might be necessary)
      final Command executeChunk = new Command() {
         @Override
         public void execute()
         {
            Range range = scopeHelper_.getSweaveChunkInnerRange(chunk);
            if (scrollNearTop)
            {
               docDisplay_.navigateToPosition(
                     SourcePosition.create(range.getStart().getRow(),
                                           range.getStart().getColumn()),
                     true);
            }
            if (!range.isEmpty())
            {
               codeExecution_.setLastExecuted(range.getStart(), range.getEnd());
               String code = scopeHelper_.getSweaveChunkText(chunk);
               if (fileType_.isRmd() && 
                   docDisplay_.showChunkOutputInline())
               {
                  notebook_.executeChunk(chunk, code);
               }
               else
               {
                  events_.fireEvent(new SendToConsoleEvent(code, true));
               }
               docDisplay_.collapseSelection(true);   
            }
         }
      };
      
      // Rmd allows server-side prep for chunk execution
      if (fileType_.isRmd())
      {
         // ensure source is synced with server
         docUpdateSentinel_.withSavedDoc(new Command() {
            @Override
            public void execute()
            {
               // allow server to prepare for chunk execution
               // (e.g. by populating 'params' in the global environment)
               rmarkdownHelper_.prepareForRmdChunkExecution(
                     docUpdateSentinel_.getId(),
                     docUpdateSentinel_.getContents(), 
                     executeChunk);
            }
         });  
      }
      else
      {
         executeChunk.execute();
      }
      
   }
   
   @Handler
   void onJumpTo()
   {
      statusBar_.getScope().click();
   }

   @Handler
   void onGoToLine()
   {
      globalDisplay_.promptForInteger(
            "Go to Line",
            "Enter line number:",
            null,
            new ProgressOperationWithInput<Integer>()
            {
               @Override
               public void execute(Integer line, ProgressIndicator indicator)
               {
                  indicator.onCompleted();
                  
                  line = Math.max(1, line);
                  line = Math.min(docDisplay_.getRowCount(), line);

                  docDisplay_.navigateToPosition(
                        SourcePosition.create(line-1, 0),
                        true);
               }
            },
            null);
   }
   
   @Handler
   void onCodeCompletion()
   {
      docDisplay_.codeCompletion();
   }
   
   @Handler
   void onGoToHelp()
   {
      docDisplay_.goToHelp();
   } 

   @Handler
   void onGoToFunctionDefinition()
   {
      docDisplay_.goToFunctionDefinition();
   } 
   
   @Handler
   void onFindAll()
   {
      docDisplay_.selectAll(docDisplay_.getSelectionValue());
   }
   
   @Handler
   void onFindUsages()
   {
      cppHelper_.findUsages();
   }
   
   @Handler
   public void onSetWorkingDirToActiveDoc()
   {
      // get path
      String activeDocPath = docUpdateSentinel_.getPath();
      if (activeDocPath != null)
      {       
         FileSystemItem wdPath = 
            FileSystemItem.createFile(activeDocPath).getParentPath();
         consoleDispatcher_.executeSetWd(wdPath, true);
      }
      else
      {
         globalDisplay_.showMessage(
               MessageDialog.WARNING,
               "Source File Not Saved",   
               "The currently active source file is not saved so doesn't " +
               "have a directory to change into.");
         return;
      }
   }

   private String stangle(String sweaveStr)
   {
      ScopeList chunks = new ScopeList(docDisplay_);
      chunks.selectAll(ScopeList.CHUNK);

      StringBuilder code = new StringBuilder();
      for (Scope chunk : chunks)
      {
         String text = scopeHelper_.getSweaveChunkText(chunk);
         code.append(text);
         if (text.length() > 0 && text.charAt(text.length()-1) != '\n')
            code.append('\n');
      }
      return code.toString();
   }

   @Handler
   void onSourceActiveDocument()
   {
      sourceActiveDocument(false);
   }
   
   @Handler
   void onSourceActiveDocumentWithEcho()
   {
      sourceActiveDocument(true);
   }
   
  
   private void sourceActiveDocument(final boolean echo)
   {
      docDisplay_.focus();

      // If the document being sourced is a Shiny file, run the app instead.
      if (fileType_.isR() && 
          extendedType_.startsWith(SourceDocument.XT_SHINY_PREFIX))
      {
         runShinyApp();
         return;
      }
      
      // If the document being sourced is a script then use that codepath
      if (fileType_.isScript())
      {
         runScript();
         return;
      }

      // If the document is previewable
      if (fileType_.canPreviewFromR())
      {
         previewFromR();
         return;
      }
      
      String code = docDisplay_.getCode();
      if (code != null && code.trim().length() > 0)
      {
         // R 2.14 prints a warning when sourcing a file with no trailing \n
         if (!code.endsWith("\n"))
            code = code + "\n";

         boolean sweave = 
            fileType_.canCompilePDF() || 
            fileType_.canKnitToHTML() ||
            fileType_.isRpres();
         
         RnwWeave rnwWeave = compilePdfHelper_.getActiveRnwWeave();
         final boolean forceEcho = sweave && (rnwWeave != null) ? rnwWeave.forceEchoOnExec() : false;
         
         // NOTE: we always set echo to true for knitr because knitr doesn't
         // require print statements so if you don't echo to the console
         // then you don't see any of the output
         
         boolean saveWhenSourcing = fileType_.isCpp() || 
               docDisplay_.hasBreakpoints() || (prefs_.saveBeforeSourcing().getValue() && (getPath() != null) && !sweave);
         
         if ((dirtyState_.getValue() || sweave) && !saveWhenSourcing)
         {
            server_.saveActiveDocument(code, 
                                       sweave,
                                       compilePdfHelper_.getActiveRnwWeaveName(),
                                       new SimpleRequestCallback<Void>() {
               @Override
               public void onResponseReceived(Void response)
               {
                  consoleDispatcher_.executeSourceCommand(
                        "~/.active-rstudio-document",
                        fileType_,
                        "UTF-8",
                        activeCodeIsAscii(),
                        forceEcho ? true : echo,
                        prefs_.focusConsoleAfterExec().getValue(),
                        docDisplay_.hasBreakpoints()); 
               }
            });
         }
         else
         {
            Command sourceCommand = new Command() {
                  @Override
                  public void execute()
                  {
                     if (docDisplay_.hasBreakpoints())
                     {
                        hideBreakpointWarningBar();
                     }
                     consoleDispatcher_.executeSourceCommand(
                           getPath(),
                           fileType_,
                           docUpdateSentinel_.getEncoding(),
                           activeCodeIsAscii(),
                           forceEcho ? true : echo,
                           prefs_.focusConsoleAfterExec().getValue(),
                           docDisplay_.hasBreakpoints());   
                  }
               };
            
            if (saveWhenSourcing && (dirtyState_.getValue() || (getPath() == null)))
               saveThenExecute(null, sourceCommand);
            else
               sourceCommand.execute(); 
         }
      }
      
      // update pref if necessary
      if (prefs_.sourceWithEcho().getValue() != echo)
      {
         prefs_.sourceWithEcho().setGlobalValue(echo, true);
         prefs_.writeUIPrefs();
      }
   }
   
   private void runShinyApp()
   {
      sourceBuildHelper_.withSaveFilesBeforeCommand(new Command() {
         @Override
         public void execute()
         {
            events_.fireEvent(new LaunchShinyApplicationEvent(getPath(),
                  getExtendedFileType()));
         }
      }, "Run Shiny Application");
   }
   
   private void runScript()
   {
      saveThenExecute(null, new Command() {
         @Override
         public void execute()
         {
            String interpreter = fileType_.getScriptInterpreter();
            server_.getScriptRunCommand(
               interpreter, 
               getPath(), 
               new SimpleRequestCallback<String>() {
                  @Override
                  public void onResponseReceived(String cmd)
                  {
                     events_.fireEvent(new SendToConsoleEvent(cmd, true));
                  }
               });
         }   
      });
   }
   
   private void previewFromR()
   {
      saveThenExecute(null, new Command() {
         @Override
         public void execute()
         {
            server_.getMinimalSourcePath(
               getPath(), 
               new SimpleRequestCallback<String>() {
                  @Override
                  public void onResponseReceived(String path)
                  {
                     String cmd = fileType_.createPreviewCommand(path);
                     if (cmd != null)
                        events_.fireEvent(new SendToConsoleEvent(cmd, true));
                  }
               });
         }   
      });
   }

   private boolean activeCodeIsAscii()
   {
      String code = docDisplay_.getCode();
      for (int i=0; i< code.length(); i++)
      {
         if (code.charAt(i) > 127)
            return false;
      }
      
      return true;
   }

   @Handler
   void onExecuteLastCode()
   {
      docDisplay_.focus();

      codeExecution_.executeLastCode();
   }
   
   @Handler
   void onKnitDocument()
   {
      onPreviewHTML();
   }
   
   @Handler
   void onPreviewHTML()
   {
      // last ditch extended type detection
      String extendedType = extendedType_;
      extendedType = rmarkdownHelper_.detectExtendedType(docDisplay_.getCode(),
                                                         extendedType, 
                                                         fileType_);
      
      if (extendedType == SourceDocument.XT_RMARKDOWN)
         renderRmd();
      else if (fileType_.isRd())
         previewRd();
      else if (fileType_.isRpres())
         previewRpresentation();
      else if (fileType_.isR())
         onCompileNotebook();
      else
         previewHTML();
   }
   
   void previewRpresentation()
   {
      SessionInfo sessionInfo = session_.getSessionInfo();
      if (!fileTypeCommands_.getHTMLCapabiliites().isRMarkdownSupported())
      {
         globalDisplay_.showMessage(
               MessageDisplay.MSG_WARNING,
               "Unable to Preview",
               "R Presentations require the knitr package " +
               "(version 1.2 or higher)");
         return;
      } 
      
      PresentationState state = sessionInfo.getPresentationState();
      
      // if we are showing a tutorial then don't allow preview
      if (state.isTutorial())
      {
         globalDisplay_.showMessage(
               MessageDisplay.MSG_WARNING,
               "Unable to Preview",
               "R Presentations cannot be previewed when a Tutorial " +
               "is active");
         return;
      }
      
      // if this presentation is already showing then just activate 
      if (state.isActive() && 
          state.getFilePath().equals(docUpdateSentinel_.getPath()))
      {
         commands_.activatePresentation().execute();
         save();
      }
      // otherwise reload
      else
      {
         saveThenExecute(null, new Command() {
               @Override
               public void execute()
               {
                  server_.showPresentationPane(docUpdateSentinel_.getPath(), 
                                               new VoidServerRequestCallback());
               }
               
            });
         } 
   }
   
   
   void previewRd()
   {
      saveThenExecute(null, new Command() {
         @Override
         public void execute()
         {
            String previewURL = "help/preview?file=";
            previewURL += URL.encodeQueryString(docUpdateSentinel_.getPath());   
            events_.fireEvent(new ShowHelpEvent(previewURL)) ; 
         }
      });
   }
   
   void renderRmd()
   {
      renderRmd(null);
   }
   
   void renderRmd(final String paramsFile)
   { 
      saveThenExecute(null, new Command() {
         @Override
         public void execute()
         {
            boolean asTempfile = isPackageDocumentationFile();
            
            rmarkdownHelper_.renderRMarkdown(
               docUpdateSentinel_.getPath(),
               docDisplay_.getCursorPosition().getRow() + 1,
               null,
               docUpdateSentinel_.getEncoding(),
               paramsFile,
               asTempfile,
               isShinyDoc(),
               false);
         }
      });  
   }
   
   private boolean isShinyDoc()
   {
      try
      {
         RmdSelectedTemplate template = getSelectedTemplate();
         return (template != null) && template.isShiny;
      }
      catch(Exception e)
      {
         Debug.log(e.getMessage());
         return false;
      }
   }
   
   void previewHTML()
   {
      // validate pre-reqs
      if (!rmarkdownHelper_.verifyPrerequisites(view_, fileType_))
         return;

      doHtmlPreview(new Provider<HTMLPreviewParams>()
      {
         @Override
         public HTMLPreviewParams get()
         {
            return HTMLPreviewParams.create(docUpdateSentinel_.getPath(),
                                            docUpdateSentinel_.getEncoding(),
                                            fileType_.isMarkdown(),
                                            fileType_.requiresKnit(),
                                            false);
         }
      });
   }

   private void doHtmlPreview(final Provider<HTMLPreviewParams> pParams)
   {
      // command to show the preview window
      final Command showPreviewWindowCommand = new Command() {
         @Override
         public void execute()
         {
            HTMLPreviewParams params = pParams.get();
            events_.fireEvent(new ShowHTMLPreviewEvent(params));
         }
      };

      // command to run the preview
      final Command runPreviewCommand = new Command() {
         @Override
         public void execute()
         {
            final HTMLPreviewParams params = pParams.get();
            server_.previewHTML(params, new SimpleRequestCallback<Boolean>());
         }
      };

      if (pParams.get().isNotebook())
      {
         saveThenExecute(null, new Command()
         {
            @Override
            public void execute()
            {
               generateNotebook(new Command()
               {
                  @Override
                  public void execute()
                  {
                     showPreviewWindowCommand.execute();
                     runPreviewCommand.execute();
                  }
               });
            }
         });
      }
      // if the document is new and unsaved, then resolve that and then
      // show the preview window -- it won't activate in web mode
      // due to popup activation rules but at least it will show up
      else if (isNewDoc())
      {
         saveThenExecute(null, CommandUtil.join(showPreviewWindowCommand,
                                                runPreviewCommand));
      }
      // otherwise if it's dirty then show the preview window first (to
      // beat the popup blockers) then save & run
      else if (dirtyState().getValue())
      {
         showPreviewWindowCommand.execute();
         saveThenExecute(null, runPreviewCommand);
      }
      // otherwise show the preview window then run the preview
      else
      {
         showPreviewWindowCommand.execute();
         runPreviewCommand.execute();
      }
   }

   private void generateNotebook(final Command executeOnSuccess)
   {
      // default title
      String defaultTitle = docUpdateSentinel_.getProperty(NOTEBOOK_TITLE);
      if (StringUtil.isNullOrEmpty(defaultTitle))
         defaultTitle = FileSystemItem.getNameFromPath(docUpdateSentinel_.getPath());
      
      // default author
      String defaultAuthor = docUpdateSentinel_.getProperty(NOTEBOOK_AUTHOR);
      if (StringUtil.isNullOrEmpty(defaultAuthor))
      {
         defaultAuthor = prefs_.compileNotebookOptions().getValue().getAuthor();
         if (StringUtil.isNullOrEmpty(defaultAuthor))
            defaultAuthor = session_.getSessionInfo().getUserIdentity();
      }
      
      // default type
      String defaultType = docUpdateSentinel_.getProperty(NOTEBOOK_TYPE);
      if (StringUtil.isNullOrEmpty(defaultType))
      {
         defaultType = prefs_.compileNotebookOptions().getValue().getType();
         if (StringUtil.isNullOrEmpty(defaultType))
            defaultType = CompileNotebookOptions.TYPE_DEFAULT;
      }
      
      CompileNotebookOptionsDialog dialog = new CompileNotebookOptionsDialog(
            getId(), 
            defaultTitle, 
            defaultAuthor, 
            defaultType,
            new OperationWithInput<CompileNotebookOptions>()
      {
         @Override
         public void execute(CompileNotebookOptions input)
         { 
            server_.createNotebook(
                          input, 
                          new SimpleRequestCallback<CompileNotebookResult>()
            {
               @Override
               public void onResponseReceived(CompileNotebookResult response)
               {
                  if (response.getSucceeded())
                  {
                     executeOnSuccess.execute();
                  }
                  else
                  {
                     globalDisplay_.showErrorMessage(
                                       "Unable to Compile Notebook", 
                                       response.getFailureMessage());
                  }
               }
            });
            
            // save options for this document
            HashMap<String, String> changedProperties = new HashMap<String, String>();
            changedProperties.put(NOTEBOOK_TITLE, input.getNotebookTitle());
            changedProperties.put(NOTEBOOK_AUTHOR, input.getNotebookAuthor());
            changedProperties.put(NOTEBOOK_TYPE, input.getNotebookType());
            docUpdateSentinel_.modifyProperties(changedProperties, null);

            // save global prefs
            CompileNotebookPrefs prefs = CompileNotebookPrefs.create(
                                          input.getNotebookAuthor(), 
                                          input.getNotebookType());
            if (!CompileNotebookPrefs.areEqual(
                                  prefs, 
                                  prefs_.compileNotebookOptions().getValue()))
            {
               prefs_.compileNotebookOptions().setGlobalValue(prefs);
               prefs_.writeUIPrefs();
            }
         }
      }
      );
      dialog.showModal();
   }

   @Handler
   void onCompileNotebook()
   { 
      if (session_.getSessionInfo().getRMarkdownPackageAvailable())
      {
         saveThenExecute(null, new Command()
         {
            @Override
            public void execute()
            {
               rmarkdownHelper_.renderNotebookv2(docUpdateSentinel_);
            }
         });
      }
      else
      {
         if (!rmarkdownHelper_.verifyPrerequisites("Compile Notebook",
               view_,
               FileTypeRegistry.RMARKDOWN))
         {
            return;
         }
         
         doHtmlPreview(new Provider<HTMLPreviewParams>()
         {
            @Override
            public HTMLPreviewParams get()
            {
               return HTMLPreviewParams.create(docUpdateSentinel_.getPath(),
                                               docUpdateSentinel_.getEncoding(),
                                               true,
                                               true,
                                               true);
            }
         });
      }
   }

   @Handler
   void onCompilePDF()
   {
      String pdfPreview = prefs_.pdfPreview().getValue();
      boolean showPdf = !pdfPreview.equals(UIPrefsAccessor.PDF_PREVIEW_NONE);
      boolean useInternalPreview = 
            pdfPreview.equals(UIPrefsAccessor.PDF_PREVIEW_RSTUDIO);
      boolean useDesktopSynctexPreview = 
            pdfPreview.equals(UIPrefsAccessor.PDF_PREVIEW_DESKTOP_SYNCTEX) &&
            Desktop.isDesktop();
      
      String action = new String();
      if (showPdf && !useInternalPreview && !useDesktopSynctexPreview)
         action = "view_external";
      
      handlePdfCommand(action, useInternalPreview, null);
   }
   
   
   @Handler
   void onKnitWithParameters()
   {
      saveThenExecute(null, new Command() {
         @Override
         public void execute()
         {
            rmarkdownHelper_.getRMarkdownParamsFile(
               docUpdateSentinel_.getPath(), 
               docUpdateSentinel_.getEncoding(),
               activeCodeIsAscii(),
               new CommandWithArg<String>() {
                  @Override
                  public void execute(String paramsFile)
                  {
                     // null return means user cancelled
                     if (paramsFile != null)
                     {
                        // special "none" value means no parameters
                        if (paramsFile.equals("none"))
                        {
                           new RMarkdownNoParamsDialog().showModal();
                        }
                        else
                        {
                           renderRmd(paramsFile);
                        }
                     }
                  }
             });
         }
      });  
   }

   @Handler
   void onSynctexSearch()
   {
      doSynctexSearch(true);
   }
   
   private void doSynctexSearch(boolean fromClick)
   {
      SourceLocation sourceLocation = getSelectionAsSourceLocation(fromClick);
      if (sourceLocation == null)
         return;
      
      // compute the target pdf
      FileSystemItem editorFile = FileSystemItem.createFile(
                                              docUpdateSentinel_.getPath());
      FileSystemItem targetFile = compilePdfHelper_.getTargetFile(editorFile);
      String pdfFile = 
         targetFile.getParentPath().completePath(targetFile.getStem() + ".pdf");
      
      synctex_.forwardSearch(pdfFile, sourceLocation);
   }
   
   
   private SourceLocation getSelectionAsSourceLocation(boolean fromClick)
   {
      // get doc path (bail if the document is unsaved)
      String file = docUpdateSentinel_.getPath();
      if (file == null)
         return null;
      
      Position selPos = docDisplay_.getSelectionStart();
      int line = selPos.getRow() + 1;
      int column = selPos.getColumn() + 1;
      return SourceLocation.create(file, line, column, fromClick);
   }

   @Handler
   void onFindReplace()
   {
      view_.showFindReplace(true);
   }
   
   @Handler
   void onFindNext()
   {
      view_.findNext();
   }
   
   @Handler
   void onFindPrevious()
   {
      view_.findPrevious();
   }
   
   @Handler
   void onFindSelectAll()
   {
      view_.findSelectAll();
   }
   
   @Handler
   void onFindFromSelection()
   {
      view_.findFromSelection();
      docDisplay_.focus();
   }
   
   @Handler
   void onReplaceAndFind()
   {
      view_.replaceAndFind();
   }
   
   @Override
   public Position search(String regex)
   {
      return search(Position.create(0, 0), regex);
   }
   
   @Override
   public Position search(Position startPos, String regex)
   {
      InputEditorSelection sel = docDisplay_.search(regex, 
                                                    false, 
                                                    false, 
                                                    false,
                                                    false,
                                                    startPos,
                                                    null, 
                                                    true);
      if (sel != null)
         return docDisplay_.selectionToPosition(sel.getStart());
      else
         return null;
   }
   
   
   @Handler
   void onFold()
   {
      if (useScopeTreeFolding())
      {
         Range range = Range.fromPoints(docDisplay_.getSelectionStart(),
                                        docDisplay_.getSelectionEnd());
         if (range.isEmpty())
         {
            // If no selection, fold the innermost non-anonymous scope
            Scope scope = docDisplay_.getCurrentScope();
            while (scope != null && scope.isAnon())
               scope = scope.getParentScope();
   
            if (scope == null || scope.isTopLevel())
               return;
            
            docDisplay_.addFoldFromRow(scope.getFoldStart().getRow());
         }
         else
         {
            // If selection, fold the selection
            docDisplay_.addFold(range);
         }
      }
      else
      {
         int row = docDisplay_.getSelectionStart().getRow();
         docDisplay_.addFoldFromRow(row);
      }
   }
   
   @Handler
   void onUnfold()
   {
      if (useScopeTreeFolding())
      {
         Range range = Range.fromPoints(docDisplay_.getSelectionStart(),
                                        docDisplay_.getSelectionEnd());
         if (range.isEmpty())
         {
            // If no selection, either:
            //
            // 1) Unfold a fold containing the cursor, or
            // 2) Unfold the closest fold on the current row.
            Position pos = docDisplay_.getCursorPosition();
   
            AceFold containingCandidate = null;
            AceFold startCandidate = null;
            AceFold endCandidate = null;
   
            for (AceFold f : JsUtil.asIterable(docDisplay_.getFolds()))
            {
               // Check to see whether this fold contains the cursor position.
               if (f.getRange().contains(pos))
               {
                  if (containingCandidate == null ||
                      containingCandidate.getRange().contains(f.getRange()))
                  {
                     containingCandidate = f;
                  }
               }
               
               if (startCandidate == null
                   && f.getStart().getRow() == pos.getRow()
                   && f.getStart().getColumn() >= pos.getColumn())
               {
                  startCandidate = f;
               }
   
               if (startCandidate == null &&
                   f.getEnd().getRow() == pos.getRow() &&
                   f.getEnd().getColumn() <= pos.getColumn())
               {
                  endCandidate = f;
               }
            }
            
            if (containingCandidate != null)
            {
               docDisplay_.unfold(containingCandidate);
            }
            else if (startCandidate == null ^ endCandidate == null)
            {
               docDisplay_.unfold(startCandidate != null ? startCandidate
                                                          : endCandidate);
            }
            else if (startCandidate != null && endCandidate != null)
            {
               // Both are candidates; see which is closer
               int startDelta = startCandidate.getStart().getColumn() - pos.getColumn();
               int endDelta = pos.getColumn() - endCandidate.getEnd().getColumn();
               docDisplay_.unfold(startDelta <= endDelta? startCandidate
                                                        : endCandidate);
            }
         }
         else
         {
            // If selection, unfold the selection
   
            docDisplay_.unfold(range);
         }
      }
      else
      {
         int row = docDisplay_.getSelectionStart().getRow();
         docDisplay_.unfold(row);
      }
   }

   @Handler
   void onFoldAll()
   {
      if (useScopeTreeFolding())
      {
         // Fold all except anonymous braces
         HashSet<Integer> rowsFolded = new HashSet<Integer>();
         for (AceFold f : JsUtil.asIterable(docDisplay_.getFolds()))
            rowsFolded.add(f.getStart().getRow());

         ScopeList scopeList = new ScopeList(docDisplay_);
         scopeList.removeAll(ScopeList.ANON_BRACE);
         for (Scope scope : scopeList)
         {
            int row = scope.getFoldStart().getRow();
            if (!rowsFolded.contains(row))
               docDisplay_.addFoldFromRow(row);
         }
      }
      else
      {
         docDisplay_.foldAll();
      }
   }

   @Handler
   void onUnfoldAll()
   {
      if (useScopeTreeFolding())
      {
         for (AceFold f : JsUtil.asIterable(docDisplay_.getFolds()))
            docDisplay_.unfold(f);
      }
      else
      {
         docDisplay_.unfoldAll();
      }
   }
   
   boolean useScopeTreeFolding()
   {
      return docDisplay_.hasScopeTree();
   }

   void handlePdfCommand(final String completedAction,
                         final boolean useInternalPreview,
                         final Command onBeforeCompile)
   {
      if (fileType_.isRnw() && prefs_.alwaysEnableRnwConcordance().getValue())
         compilePdfHelper_.ensureRnwConcordance();
      
      // if the document has been previously saved then we should execute
      // the onBeforeCompile command immediately
      final boolean isNewDoc = isNewDoc();
      if (!isNewDoc && (onBeforeCompile != null))
         onBeforeCompile.execute();
      
      saveThenExecute(null, new Command()
      {
         public void execute()
         {
            // if this was a new doc then we still need to execute the
            // onBeforeCompile command
            if (isNewDoc && (onBeforeCompile != null))
               onBeforeCompile.execute();
            
            String path = docUpdateSentinel_.getPath();
            if (path != null) 
            {
               String encoding = StringUtil.notNull(
                                          docUpdateSentinel_.getEncoding());
               fireCompilePdfEvent(path, 
                                   encoding,
                                   completedAction, 
                                   useInternalPreview);
            }
         }
      });
   }
   
   private void fireCompilePdfEvent(String path, 
                                    String encoding,
                                    String completedAction,
                                    boolean useInternalPreview)
   {
      // first validate the path to make sure it doesn't contain spaces
      FileSystemItem file = FileSystemItem.createFile(path);
      if (file.getName().indexOf(' ') != -1)
      {
         globalDisplay_.showErrorMessage(
               "Invalid Filename",
               "The file '" + file.getName() + "' cannot be compiled to " +
               "a PDF because TeX does not understand paths with spaces. " +
               "If you rename the file to remove spaces then " +
               "PDF compilation will work correctly.");
        
         return;
      }
      
      CompilePdfEvent event = new CompilePdfEvent(
                                       compilePdfHelper_.getTargetFile(file),
                                       encoding,
                                       getSelectionAsSourceLocation(false),
                                       completedAction,
                                       useInternalPreview);
      events_.fireEvent(event);
   }
   
   private Command postSaveCommand()
   {
      return new Command()
      {
         public void execute()
         {
            // fire source document saved event
            FileSystemItem file = FileSystemItem.createFile(
                                             docUpdateSentinel_.getPath());
            events_.fireEvent(new SourceFileSaveCompletedEvent(
                                             file,
                                             docUpdateSentinel_.getContents(),
                                             docDisplay_.getCursorPosition()));
            
            // check for source on save
            if (fileType_.canSourceOnSave() && docUpdateSentinel_.sourceOnSave())
            {
               if (fileType_.isRd())
               {
                  previewRd();
               }
               else if (fileType_.canPreviewFromR())
               {
                  previewFromR();
               }
               else
               {
                  if (docDisplay_.hasBreakpoints())
                  {
                     hideBreakpointWarningBar();
                  }
                  consoleDispatcher_.executeSourceCommand(
                                             docUpdateSentinel_.getPath(), 
                                             fileType_,
                                             docUpdateSentinel_.getEncoding(), 
                                             activeCodeIsAscii(),
                                             false,
                                             false,
                                             docDisplay_.hasBreakpoints());
               }
            }
         }
      };
   }

   public void checkForExternalEdit()
   {
      if (!externalEditCheckInterval_.hasElapsed())
         return;
      externalEditCheckInterval_.reset();

      externalEditCheckInvalidation_.invalidate();

      // If the doc has never been saved, don't even bother checking
      if (getPath() == null)
         return;
      
      final Invalidation.Token token = externalEditCheckInvalidation_.getInvalidationToken();

      server_.checkForExternalEdit(
            id_,
            new ServerRequestCallback<CheckForExternalEditResult>()
            {
               @Override
               public void onResponseReceived(CheckForExternalEditResult response)
               {
                  if (token.isInvalid())
                     return;

                  if (response.isDeleted())
                  {
                     if (ignoreDeletes_)
                        return;

                     globalDisplay_.showYesNoMessage(
                           GlobalDisplay.MSG_WARNING,
                           "File Deleted",
                           "The file " + 
                           StringUtil.notNull(docUpdateSentinel_.getPath()) + 
                           " has been deleted or moved. " +
                           "Do you want to close this file now?",
                           false,
                           new Operation()
                           {
                              public void execute()
                              {
                                 CloseEvent.fire(TextEditingTarget.this, null);
                              }
                           },
                           new Operation()
                           {
                              public void execute()
                              {
                                 externalEditCheckInterval_.reset();
                                 ignoreDeletes_ = true;
                                 // Make sure it stays dirty
                                 dirtyState_.markDirty(false);
                              }
                           },
                           true
                     );
                  }
                  else if (response.isModified())
                  {
                     // If we're in a collaborative session, we need to let it
                     // reconcile the modification
                     if (docDisplay_ != null && 
                         docDisplay_.hasActiveCollabSession() &&
                         response.getItem() != null)
                     {
                        events_.fireEvent(new CollabExternalEditEvent(
                              getId(), getPath(), 
                              response.getItem().getLastModifiedNative()));
                        return;
                     }

                     ignoreDeletes_ = false; // Now we know it exists

                     // Use StringUtil.formatDate(response.getLastModified())?

                     if (!dirtyState_.getValue())
                     {
                        docUpdateSentinel_.revert();
                     }
                     else
                     {
                        externalEditCheckInterval_.reset();
                        globalDisplay_.showYesNoMessage(
                              GlobalDisplay.MSG_WARNING,
                              "File Changed",
                              "The file " + name_.getValue() + " has changed " +
                              "on disk. Do you want to reload the file from " +
                              "disk and discard your unsaved changes?",
                              false,
                              new Operation()
                              {
                                 public void execute()
                                 {
                                    docUpdateSentinel_.revert();
                                 }
                              },
                              new Operation()
                              {
                                 public void execute()
                                 {
                                    externalEditCheckInterval_.reset();
                                    docUpdateSentinel_.ignoreExternalEdit();
                                    // Make sure it stays dirty
                                    dirtyState_.markDirty(false);
                                 }
                              },
                              true
                        );
                     }
                  }
               }

               @Override
               public void onError(ServerError error)
               {
                  Debug.logError(error);
               }
            });
   }
   
   private SourcePosition toSourcePosition(Scope func)
   {
      Position pos = func.getPreamble();
      return SourcePosition.create(pos.getRow(), pos.getColumn());
   }
   
   private boolean isCursorInTexMode()
   {
      if (fileType_.canCompilePDF())
      {
         if (fileType_.isRnw())
         {
            return SweaveFileType.TEX_LANG_MODE.equals(
               docDisplay_.getLanguageMode(docDisplay_.getCursorPosition()));
         }
         else
         {
            return true;
         }
      }
      else
      {
         return false;
      }
   }
   
   private boolean isCursorInRMode()
   {
      String mode = docDisplay_.getLanguageMode(docDisplay_.getCursorPosition());
      if (mode == null)
         return true;
      if (mode.equals(TextFileType.R_LANG_MODE))
         return true;
      return false;
   }
   
   private boolean isCursorInYamlMode()
   {
      String mode = docDisplay_.getLanguageMode(docDisplay_.getCursorPosition());
      if (mode == null)
         return false;
      
      if (mode.equals("YAML"))
         return true;
      
      return false;
   }
   
   private boolean isNewDoc()
   {
      return docUpdateSentinel_.getPath() == null;
   }
   
   private CppCompletionContext cppCompletionContext_ = 
                                          new CppCompletionContext() {
      @Override
      public boolean isCompletionEnabled()
      {
         return session_.getSessionInfo().getClangAvailable() &&
                (docUpdateSentinel_.getPath() != null) &&
                fileType_.isC();
      }

      @Override
      public void withUpdatedDoc(final CommandWithArg<String> onUpdated)
      {
         docUpdateSentinel_.withSavedDoc(new Command() {
            @Override
            public void execute()
            {
               onUpdated.execute(docUpdateSentinel_.getPath());
            }
         });

      }

      @Override
      public void cppCompletionOperation(final CppCompletionOperation operation)
      {
         if (isCompletionEnabled())
         {
            withUpdatedDoc(new CommandWithArg<String>() {
               @Override
               public void execute(String docPath)
               {
                  Position pos = docDisplay_.getSelectionStart();
                  
                  operation.execute(docPath, 
                                    pos.getRow() + 1, 
                                    pos.getColumn() + 1);
               }
            });
         }
         
      }
      
      @Override
      public String getDocPath()
      {
         if (docUpdateSentinel_ == null)
            return "";
            
         return docUpdateSentinel_.getPath();
      }
   };
   
   private RCompletionContext rContext_ = new RCompletionContext() {

      @Override
      public String getPath()
      {
         if (docUpdateSentinel_ == null)
            return null;
         else
            return docUpdateSentinel_.getPath();
      }
      
      @Override
      public String getId()
      {
         if (docUpdateSentinel_ == null)
            return null;
         else
            return docUpdateSentinel_.getId();
      }
   };
   
   // these methods are public static so that other editing targets which
   // display source code (but don't inherit from TextEditingTarget) can share
   // their implementation
   
   public static interface PrefsContext
   {
      FileSystemItem getActiveFile();
   }
   
   public static void registerPrefs(
                     ArrayList<HandlerRegistration> releaseOnDismiss,
                     UIPrefs prefs,
                     DocDisplay docDisplay,
                     final SourceDocument sourceDoc)
   {
      registerPrefs(releaseOnDismiss,
                    prefs,
                    docDisplay,
                    new PrefsContext() {
                        @Override
                        public FileSystemItem getActiveFile()
                        {
                           String path = sourceDoc.getPath();
                           if (path != null)
                              return FileSystemItem.createFile(path);
                           else
                              return null;
                        }
                    });
   }
   
   public static void registerPrefs(
                     ArrayList<HandlerRegistration> releaseOnDismiss,
                     UIPrefs prefs,
                     final DocDisplay docDisplay,
                     final PrefsContext context)
   {
      releaseOnDismiss.add(prefs.highlightSelectedLine().bind(
            new CommandWithArg<Boolean>() {
               public void execute(Boolean arg) {
                  docDisplay.setHighlightSelectedLine(arg);
               }}));
      releaseOnDismiss.add(prefs.highlightSelectedWord().bind(
            new CommandWithArg<Boolean>() {
               public void execute(Boolean arg) {
                  docDisplay.setHighlightSelectedWord(arg);
               }}));
      releaseOnDismiss.add(prefs.showLineNumbers().bind(
            new CommandWithArg<Boolean>() {
               public void execute(Boolean arg) {
                  docDisplay.setShowLineNumbers(arg);
               }}));
      releaseOnDismiss.add(prefs.useSpacesForTab().bind(
            new CommandWithArg<Boolean>() {
               public void execute(Boolean arg) {
                  // Makefile always uses tabs
                  FileSystemItem file = context.getActiveFile();
                  if ((file != null) && 
                     ("Makefile".equals(file.getName()) ||
                      "Makevars".equals(file.getName()) ||
                      "Makevars.win".equals(file.getName())))
                  {
                     docDisplay.setUseSoftTabs(false);
                  }
                  else
                  {
                     docDisplay.setUseSoftTabs(arg);
                  }
               }}));
      releaseOnDismiss.add(prefs.numSpacesForTab().bind(
            new CommandWithArg<Integer>() {
               public void execute(Integer arg) {
                  docDisplay.setTabSize(arg);
               }}));
      releaseOnDismiss.add(prefs.showMargin().bind(
            new CommandWithArg<Boolean>() {
               public void execute(Boolean arg) {
                  docDisplay.setShowPrintMargin(arg);
               }}));
      releaseOnDismiss.add(prefs.blinkingCursor().bind(
            new CommandWithArg<Boolean>() {
               public void execute(Boolean arg) {
                  docDisplay.setBlinkingCursor(arg);
               }}));
      releaseOnDismiss.add(prefs.printMarginColumn().bind(
            new CommandWithArg<Integer>() {
               public void execute(Integer arg) {
                  docDisplay.setPrintMarginColumn(arg);
               }}));
      releaseOnDismiss.add(prefs.showInvisibles().bind(
            new CommandWithArg<Boolean>() {
               public void execute(Boolean arg) {
                  docDisplay.setShowInvisibles(arg);
               }}));
      releaseOnDismiss.add(prefs.showIndentGuides().bind(
            new CommandWithArg<Boolean>() {
               public void execute(Boolean arg) {
                  docDisplay.setShowIndentGuides(arg);
               }}));
      releaseOnDismiss.add(prefs.highlightRFunctionCalls().bind(
            new CommandWithArg<Boolean>() {
               public void execute(Boolean arg) {
                  docDisplay.setHighlightRFunctionCalls(arg);
               }}));
      releaseOnDismiss.add(prefs.useVimMode().bind(
            new CommandWithArg<Boolean>() {
               public void execute(Boolean arg) {
                  docDisplay.setUseVimMode(arg);
               }}));
      releaseOnDismiss.add(prefs.enableEmacsKeybindings().bind(
            new CommandWithArg<Boolean>() {
               public void execute(Boolean arg) {
                  docDisplay.setUseEmacsKeybindings(arg);
               }}));
      releaseOnDismiss.add(prefs.codeCompleteOther().bind(
            new CommandWithArg<String>() {
               public void execute(String arg) {
                  docDisplay.syncCompletionPrefs();
               }}));
      releaseOnDismiss.add(prefs.alwaysCompleteCharacters().bind(
            new CommandWithArg<Integer>() {
               public void execute(Integer arg) {
                  docDisplay.syncCompletionPrefs();
               }}));
      releaseOnDismiss.add(prefs.alwaysCompleteDelayMs().bind(
            new CommandWithArg<Integer>() {
               public void execute(Integer arg) {
                  docDisplay.syncCompletionPrefs();
               }}));
      releaseOnDismiss.add(prefs.enableSnippets().bind(
            new CommandWithArg<Boolean>() {
               public void execute(Boolean arg) {
                  docDisplay.syncCompletionPrefs();
               }}));
      releaseOnDismiss.add(prefs.showDiagnosticsOther().bind(
            new CommandWithArg<Boolean>() {
               public void execute(Boolean arg) {
                  docDisplay.syncDiagnosticsPrefs();
               }}));
      releaseOnDismiss.add(prefs.diagnosticsOnSave().bind(
            new CommandWithArg<Boolean>() {
               @Override
               public void execute(Boolean arg)
               {
                  docDisplay.syncDiagnosticsPrefs();
               }}));
      releaseOnDismiss.add(prefs.backgroundDiagnosticsDelayMs().bind(
            new CommandWithArg<Integer>() {
               public void execute(Integer arg) {
                  docDisplay.syncDiagnosticsPrefs();
               }}));
      releaseOnDismiss.add(prefs.showInlineToolbarForRCodeChunks().bind(
            new CommandWithArg<Boolean>() {
               public void execute(Boolean arg) {
                  docDisplay.forceImmediateRender();
               }}));
<<<<<<< HEAD
      releaseOnDismiss.add(prefs.foldStyle().bind(new CommandWithArg<String>() {
         @Override
         public void execute(String style)
         {
            docDisplay.setFoldStyle(style);
         }
      }));
=======
      releaseOnDismiss.add(prefs.surroundSelection().bind(
            new CommandWithArg<String>() {
               @Override
               public void execute(String string)
               {
                  docDisplay.setSurroundSelectionPref(string);
               }}));
>>>>>>> 53e10c4f
      
   }
   
   public static void syncFontSize(
                              ArrayList<HandlerRegistration> releaseOnDismiss,
                              EventBus events,
                              final TextDisplay view,
                              FontSizeManager fontSizeManager)
   {
      releaseOnDismiss.add(events.addHandler(
            ChangeFontSizeEvent.TYPE,
            new ChangeFontSizeHandler()
            {
               public void onChangeFontSize(ChangeFontSizeEvent event)
               {
                  view.setFontSize(event.getFontSize());
               }
            }));
      view.setFontSize(fontSizeManager.getSize());

   }
   
   public static void onPrintSourceDoc(final DocDisplay docDisplay)
   {
      Scheduler.get().scheduleDeferred(new ScheduledCommand()
      {
         public void execute()
         {
            docDisplay.print();
         }
      });
   }
   
   public static void addRecordNavigationPositionHandler(
                  ArrayList<HandlerRegistration> releaseOnDismiss,
                  final DocDisplay docDisplay,
                  final EventBus events,
                  final EditingTarget target)
   {
      releaseOnDismiss.add(docDisplay.addRecordNavigationPositionHandler(
            new RecordNavigationPositionHandler() {
              @Override
              public void onRecordNavigationPosition(
                                         RecordNavigationPositionEvent event)
              {   
                 SourcePosition pos = SourcePosition.create(
                                        target.getContext(),
                                        event.getPosition().getRow(),
                                        event.getPosition().getColumn(),
                                        docDisplay.getScrollTop());
                 events.fireEvent(new SourceNavigationEvent(
                                               SourceNavigation.create(
                                                   target.getId(), 
                                                   target.getPath(), 
                                                   pos))); 
              }           
           }));
   }
   
   public Position screenCoordinatesToDocumentPosition(int pageX, int pageY)
   {
      return docDisplay_.screenCoordinatesToDocumentPosition(pageX, pageY);
   }
   
   public DocDisplay getDocDisplay()
   {
      return docDisplay_;
   }
   
   private void addAdditionalResourceFiles(ArrayList<String> additionalFiles)
   {
      // it does--get the YAML front matter and modify it to include
      // the additional files named in the deployment
      String yaml = getRmdFrontMatter();
      if (yaml == null)
         return;
      rmarkdownHelper_.addAdditionalResourceFiles(yaml,
            additionalFiles, 
            new CommandWithArg<String>()
            {
               @Override
               public void execute(String yamlOut)
               {
                  if (yamlOut != null)
                  {
                     applyRmdFrontMatter(yamlOut);
                  }
               }
            });
   }
   
   private void syncPublishPath(String path)
   {
      // if we have a view, a type, and a path, sync the view's content publish
      // path to the new content path--note that we need to do this even if the
      // document isn't currently of a publishable type, since it may become 
      // publishable once saved.
      if (view_ != null && path != null)
      {
         view_.setPublishPath(extendedType_, path);
      }
   }
   
   public void setPreferredOutlineWidgetSize(double size)
   {
      prefs_.preferredDocumentOutlineWidth().setGlobalValue((int) size);
      prefs_.writeUIPrefs();
      docUpdateSentinel_.setProperty("docOutlineSize", size + "");
   }
   
   public double getPreferredOutlineWidgetSize()
   {
      String property = docUpdateSentinel_.getProperty("docOutlineSize");
      if (StringUtil.isNullOrEmpty(property))
         return prefs_.preferredDocumentOutlineWidth().getGlobalValue();
      
      try {
         double value = Double.parseDouble(property);
         
         // Don't allow too-small widget sizes. This helps to protect against
         // a user who might drag the outline width to just a few pixels, and
         // then toggle its visibility by clicking on the 'toggle outline'
         // button. It's unlikely that, realistically, any user would desire an
         // outline width less than ~30 pixels; at minimum we just need to
         // ensure they will be able to see + drag the widget to a larger
         // size if desired.
         if (value < 30)
            return 30;
         
         return value;
      } catch (Exception e) {
         return prefs_.preferredDocumentOutlineWidth().getGlobalValue();
      }
   }
   
   public void setPreferredOutlineWidgetVisibility(boolean visible)
   {
      docUpdateSentinel_.setProperty("docOutlineVisible", visible ? "1" : "0");
   }
   
   public boolean getPreferredOutlineWidgetVisibility()
   {
      String property = docUpdateSentinel_.getProperty("docOutlineVisible");
      return StringUtil.isNullOrEmpty(property)
            ? (getTextFileType().isRmd() && prefs_.showDocumentOutlineRmd().getGlobalValue())
            : Integer.parseInt(property) > 0;
   }
   
   private StatusBar statusBar_;
   private final DocDisplay docDisplay_;
   private final UIPrefs prefs_;
   private Display view_;
   private final Commands commands_;
   private SourceServerOperations server_;
   private EventBus events_;
   private final GlobalDisplay globalDisplay_;
   private final FileDialogs fileDialogs_;
   private final FileTypeRegistry fileTypeRegistry_;
   private final FileTypeCommands fileTypeCommands_;
   private final ConsoleDispatcher consoleDispatcher_;
   private final WorkbenchContext workbenchContext_;
   private final Session session_;
   private final Synctex synctex_;
   private final FontSizeManager fontSizeManager_;
   private final SourceBuildHelper sourceBuildHelper_;
   private DocUpdateSentinel docUpdateSentinel_;
   private Value<String> name_ = new Value<String>(null);
   private TextFileType fileType_;
   private String id_;
   private HandlerRegistration commandHandlerReg_;
   private ArrayList<HandlerRegistration> releaseOnDismiss_ =
         new ArrayList<HandlerRegistration>();
   private final DirtyState dirtyState_;
   private HandlerManager handlers_ = new HandlerManager(this);
   private FileSystemContext fileContext_;
   private final TextEditingTargetCompilePdfHelper compilePdfHelper_;
   private final TextEditingTargetRMarkdownHelper rmarkdownHelper_;
   private final TextEditingTargetCppHelper cppHelper_;
   private final TextEditingTargetPresentationHelper presentationHelper_;
   private final TextEditingTargetReformatHelper reformatHelper_;
   private TextEditingTargetThemeHelper themeHelper_;
   private RoxygenHelper roxygenHelper_;
   private boolean ignoreDeletes_;
   private boolean forceSaveCommandActive_ = false;
   private final TextEditingTargetScopeHelper scopeHelper_;
   private TextEditingTargetSpelling spelling_;
   private TextEditingTargetNotebook notebook_;
   private BreakpointManager breakpointManager_;
   private final LintManager lintManager_;
   private final TextEditingTargetRenameHelper renameHelper_;
   private CollabEditStartParams queuedCollabParams_;
   private final Timer scopeTimer_;
   
   // Allows external edit checks to supercede one another
   private final Invalidation externalEditCheckInvalidation_ =
         new Invalidation();
   // Prevents external edit checks from happening too soon after each other
   private final IntervalTracker externalEditCheckInterval_ =
         new IntervalTracker(1000, true);
   private EditingTargetCodeExecution codeExecution_;
   
   private SourcePosition debugStartPos_ = null;
   private SourcePosition debugEndPos_ = null;
   private boolean isDebugWarningVisible_ = false;
   private boolean isBreakpointWarningVisible_ = false;
   private String extendedType_;

   private abstract class RefactorServerRequestCallback
           extends ServerRequestCallback<JsArrayString>
   {
      private final String refactoringName_;

      public RefactorServerRequestCallback(String refactoringName)
      {
         refactoringName_ = refactoringName;
      }

      @Override
      public void onResponseReceived(final JsArrayString response)
      {
         doExtract(response);
      }

      @Override
      public void onError(ServerError error)
      {
         globalDisplay_.showYesNoMessage(
                 GlobalDisplay.MSG_WARNING,
                 refactoringName_,
                 "The selected code could not be " +
                 "parsed.\n\n" +
                 "Are you sure you want to continue?",
                 new Operation()
                 {
                    public void execute()
                    {
                       doExtract(null);
                    }
                 },
                 false);
      }

      abstract void doExtract(final JsArrayString response);
   }
}<|MERGE_RESOLUTION|>--- conflicted
+++ resolved
@@ -5566,23 +5566,18 @@
                public void execute(Boolean arg) {
                   docDisplay.forceImmediateRender();
                }}));
-<<<<<<< HEAD
-      releaseOnDismiss.add(prefs.foldStyle().bind(new CommandWithArg<String>() {
-         @Override
-         public void execute(String style)
-         {
-            docDisplay.setFoldStyle(style);
-         }
-      }));
-=======
+      releaseOnDismiss.add(prefs.foldStyle().bind(
+            new CommandWithArg<String>() {
+               public void execute(String style)
+               {
+                  docDisplay.setFoldStyle(style);
+               }}));
       releaseOnDismiss.add(prefs.surroundSelection().bind(
             new CommandWithArg<String>() {
-               @Override
                public void execute(String string)
                {
                   docDisplay.setSurroundSelectionPref(string);
                }}));
->>>>>>> 53e10c4f
       
    }
    
