/*
 * Source.java
 *
 * Copyright (C) 2020 by RStudio, PBC
 *
 * Unless you have received this program directly from RStudio pursuant
 * to the terms of a commercial license agreement with RStudio, then
 * this program is licensed to you under the terms of version 3 of the
 * GNU Affero General Public License. This program is distributed WITHOUT
 * ANY EXPRESS OR IMPLIED WARRANTY, INCLUDING THOSE OF NON-INFRINGEMENT,
 * MERCHANTABILITY OR FITNESS FOR A PARTICULAR PURPOSE. Please refer to the
 * AGPL (http://www.gnu.org/licenses/agpl-3.0.txt) for more details.
 *
 */
package org.rstudio.studio.client.workbench.views.source;

import com.google.gwt.core.client.JsArray;
import com.google.gwt.core.client.JsArrayString;
import com.google.gwt.core.client.Scheduler;
import com.google.gwt.core.client.Scheduler.ScheduledCommand;
import com.google.gwt.dom.client.Element;
import com.google.gwt.dom.client.NativeEvent;
import com.google.gwt.event.dom.client.FocusEvent;
import com.google.gwt.event.dom.client.KeyCodes;
import com.google.gwt.event.logical.shared.HasBeforeSelectionHandlers;
import com.google.gwt.event.logical.shared.HasSelectionHandlers;
import com.google.gwt.event.shared.HandlerRegistration;
import com.google.gwt.user.client.Command;
import com.google.gwt.user.client.Event;
import com.google.gwt.user.client.Event.NativePreviewEvent;
import com.google.gwt.user.client.Event.NativePreviewHandler;
import com.google.gwt.user.client.Timer;
import com.google.gwt.user.client.Window;
import com.google.gwt.user.client.ui.IsWidget;
import com.google.gwt.user.client.ui.Widget;
import com.google.inject.Inject;
import com.google.inject.Provider;
import com.google.inject.Singleton;
import org.rstudio.core.client.BrowseCap;
import org.rstudio.core.client.CommandWithArg;
import org.rstudio.core.client.Debug;
import org.rstudio.core.client.DebugFilePosition;
import org.rstudio.core.client.FilePosition;
import org.rstudio.core.client.Mutable;
import org.rstudio.core.client.ResultCallback;
import org.rstudio.core.client.SerializedCommand;
import org.rstudio.core.client.SerializedCommandQueue;
import org.rstudio.core.client.StringUtil;
import org.rstudio.core.client.command.AppCommand;
import org.rstudio.core.client.command.CommandBinder;
import org.rstudio.core.client.command.Handler;
import org.rstudio.core.client.command.KeyCombination;
import org.rstudio.core.client.command.KeySequence;
import org.rstudio.core.client.command.KeyboardShortcut;
import org.rstudio.core.client.command.ShortcutManager;
import org.rstudio.core.client.dom.WindowEx;
import org.rstudio.core.client.events.BeforeShowEvent;
import org.rstudio.core.client.events.EnsureHeightEvent;
import org.rstudio.core.client.events.EnsureVisibleEvent;
import org.rstudio.core.client.events.HasEnsureHeightHandlers;
import org.rstudio.core.client.events.HasEnsureVisibleHandlers;
import org.rstudio.core.client.events.HasTabCloseHandlers;
import org.rstudio.core.client.events.HasTabClosedHandlers;
import org.rstudio.core.client.events.HasTabClosingHandlers;
import org.rstudio.core.client.events.HasTabReorderHandlers;
import org.rstudio.core.client.files.FileSystemItem;
import org.rstudio.core.client.js.JsObject;
import org.rstudio.core.client.js.JsUtil;
import org.rstudio.core.client.widget.OperationWithInput;
import org.rstudio.core.client.widget.ProgressIndicator;
import org.rstudio.core.client.widget.ProgressOperationWithInput;
import org.rstudio.studio.client.RStudioGinjector;
import org.rstudio.studio.client.application.ApplicationAction;
import org.rstudio.studio.client.application.ApplicationUtils;
import org.rstudio.studio.client.application.AriaLiveService;
import org.rstudio.studio.client.application.Desktop;
import org.rstudio.studio.client.application.events.AriaLiveStatusEvent.Severity;
import org.rstudio.studio.client.application.events.AriaLiveStatusEvent.Timing;
import org.rstudio.studio.client.application.events.CrossWindowEvent;
import org.rstudio.studio.client.application.events.EventBus;
import org.rstudio.studio.client.common.FileDialogs;
import org.rstudio.studio.client.common.GlobalDisplay;
import org.rstudio.studio.client.common.GlobalProgressDelayer;
import org.rstudio.studio.client.common.SimpleRequestCallback;
import org.rstudio.studio.client.common.dependencies.DependencyManager;
import org.rstudio.studio.client.common.filetypes.EditableFileType;
import org.rstudio.studio.client.common.filetypes.FileIcon;
import org.rstudio.studio.client.common.filetypes.FileTypeRegistry;
import org.rstudio.studio.client.common.filetypes.TextFileType;
import org.rstudio.studio.client.common.filetypes.events.OpenPresentationSourceFileEvent;
import org.rstudio.studio.client.common.filetypes.events.OpenPresentationSourceFileHandler;
import org.rstudio.studio.client.common.filetypes.events.OpenSourceFileEvent;
import org.rstudio.studio.client.common.filetypes.events.OpenSourceFileHandler;
import org.rstudio.studio.client.common.filetypes.model.NavigationMethods;
import org.rstudio.studio.client.common.rnw.RnwWeave;
import org.rstudio.studio.client.common.rnw.RnwWeaveRegistry;
import org.rstudio.studio.client.events.GetEditorContextEvent;
import org.rstudio.studio.client.events.ReplaceRangesEvent;
import org.rstudio.studio.client.events.ReplaceRangesEvent.ReplacementData;
import org.rstudio.studio.client.palette.model.CommandPaletteEntrySource;
import org.rstudio.studio.client.palette.model.CommandPaletteItem;
import org.rstudio.studio.client.events.SetSelectionRangesEvent;
import org.rstudio.studio.client.server.ServerError;
import org.rstudio.studio.client.server.ServerRequestCallback;
import org.rstudio.studio.client.server.VoidServerRequestCallback;
import org.rstudio.studio.client.server.model.RequestDocumentCloseEvent;
import org.rstudio.studio.client.server.model.RequestDocumentSaveEvent;
import org.rstudio.studio.client.workbench.ConsoleEditorProvider;
import org.rstudio.studio.client.workbench.MainWindowObject;
import org.rstudio.studio.client.workbench.WorkbenchContext;
import org.rstudio.studio.client.workbench.codesearch.model.SearchPathFunctionDefinition;
import org.rstudio.studio.client.workbench.commands.Commands;
import org.rstudio.studio.client.workbench.events.ZoomPaneEvent;
import org.rstudio.studio.client.workbench.model.ClientState;
import org.rstudio.studio.client.workbench.model.RemoteFileSystemContext;
import org.rstudio.studio.client.workbench.model.Session;
import org.rstudio.studio.client.workbench.model.SessionInfo;
import org.rstudio.studio.client.workbench.model.UnsavedChangesItem;
import org.rstudio.studio.client.workbench.model.UnsavedChangesTarget;
import org.rstudio.studio.client.workbench.model.helper.IntStateValue;
import org.rstudio.studio.client.workbench.prefs.model.UserPrefs;
import org.rstudio.studio.client.workbench.snippets.SnippetHelper;
import org.rstudio.studio.client.workbench.snippets.model.SnippetsChangedEvent;
import org.rstudio.studio.client.workbench.ui.unsaved.UnsavedChangesDialog;
import org.rstudio.studio.client.workbench.views.console.shell.editor.InputEditorDisplay;
import org.rstudio.studio.client.workbench.views.files.model.DirectoryListing;
import org.rstudio.studio.client.workbench.views.source.NewShinyWebApplication.Result;
import org.rstudio.studio.client.workbench.views.source.SourceWindowManager.NavigationResult;
import org.rstudio.studio.client.workbench.views.source.editors.EditingTarget;
import org.rstudio.studio.client.workbench.views.source.editors.codebrowser.CodeBrowserEditingTarget;
import org.rstudio.studio.client.workbench.views.source.editors.explorer.events.OpenObjectExplorerEvent;
import org.rstudio.studio.client.workbench.views.source.editors.explorer.model.ObjectExplorerHandle;
import org.rstudio.studio.client.workbench.views.source.editors.profiler.OpenProfileEvent;
import org.rstudio.studio.client.workbench.views.source.editors.profiler.model.ProfilerContents;
import org.rstudio.studio.client.workbench.views.source.editors.text.AceEditor;
import org.rstudio.studio.client.workbench.views.source.editors.text.DocDisplay;
import org.rstudio.studio.client.workbench.views.source.editors.text.TextEditingTarget;
import org.rstudio.studio.client.workbench.views.source.editors.text.TextEditingTargetPresentationHelper;
import org.rstudio.studio.client.workbench.views.source.editors.text.ace.AceEditorNative;
import org.rstudio.studio.client.workbench.views.source.editors.text.ace.Position;
import org.rstudio.studio.client.workbench.views.source.editors.text.ace.Range;
import org.rstudio.studio.client.workbench.views.source.editors.text.events.NewWorkingCopyEvent;
import org.rstudio.studio.client.workbench.views.source.editors.text.ui.NewRdDialog;
import org.rstudio.studio.client.workbench.views.source.events.CodeBrowserFinishedEvent;
import org.rstudio.studio.client.workbench.views.source.events.CodeBrowserFinishedHandler;
import org.rstudio.studio.client.workbench.views.source.events.CodeBrowserHighlightEvent;
import org.rstudio.studio.client.workbench.views.source.events.CodeBrowserNavigationEvent;
import org.rstudio.studio.client.workbench.views.source.events.CodeBrowserNavigationHandler;
import org.rstudio.studio.client.workbench.views.source.events.CollabEditEndedEvent;
import org.rstudio.studio.client.workbench.views.source.events.CollabEditStartParams;
import org.rstudio.studio.client.workbench.views.source.events.CollabEditStartedEvent;
import org.rstudio.studio.client.workbench.views.source.events.DocTabDragInitiatedEvent;
import org.rstudio.studio.client.workbench.views.source.events.DocTabDragStartedEvent;
import org.rstudio.studio.client.workbench.views.source.events.DocWindowChangedEvent;
import org.rstudio.studio.client.workbench.views.source.events.EditPresentationSourceEvent;
import org.rstudio.studio.client.workbench.views.source.events.XRefNavigationEvent;
import org.rstudio.studio.client.workbench.views.source.events.EnsureVisibleSourceWindowEvent;
import org.rstudio.studio.client.workbench.views.source.events.FileEditEvent;
import org.rstudio.studio.client.workbench.views.source.events.FileEditHandler;
import org.rstudio.studio.client.workbench.views.source.events.InsertSourceEvent;
import org.rstudio.studio.client.workbench.views.source.events.InsertSourceHandler;
import org.rstudio.studio.client.workbench.views.source.events.MaximizeSourceWindowEvent;
import org.rstudio.studio.client.workbench.views.source.events.NewDocumentWithCodeEvent;
import org.rstudio.studio.client.workbench.views.source.events.PopoutDocEvent;
import org.rstudio.studio.client.workbench.views.source.events.PopoutDocInitiatedEvent;
import org.rstudio.studio.client.workbench.views.source.events.ShowContentEvent;
import org.rstudio.studio.client.workbench.views.source.events.ShowContentHandler;
import org.rstudio.studio.client.workbench.views.source.events.ShowDataEvent;
import org.rstudio.studio.client.workbench.views.source.events.ShowDataHandler;
import org.rstudio.studio.client.workbench.views.source.events.SourceFileSavedEvent;
import org.rstudio.studio.client.workbench.views.source.events.SourceNavigationEvent;
import org.rstudio.studio.client.workbench.views.source.events.SourceNavigationHandler;
import org.rstudio.studio.client.workbench.views.source.events.SourcePathChangedEvent;
import org.rstudio.studio.client.workbench.views.source.model.ContentItem;
import org.rstudio.studio.client.workbench.views.source.model.DataItem;
import org.rstudio.studio.client.workbench.views.source.model.DocTabDragParams;
import org.rstudio.studio.client.workbench.views.source.model.RdShellResult;
import org.rstudio.studio.client.workbench.views.source.model.SourceDocument;
import org.rstudio.studio.client.workbench.views.source.model.SourceNavigation;
import org.rstudio.studio.client.workbench.views.source.model.SourcePosition;
import org.rstudio.studio.client.workbench.views.source.model.SourceServerOperations;

import java.util.ArrayList;
import java.util.HashSet;
import java.util.LinkedList;
import java.util.Queue;
import java.util.List;
import java.util.Set;

@Singleton
public class Source implements InsertSourceHandler,
                               IsWidget,
                               OpenSourceFileHandler,
                               OpenPresentationSourceFileHandler,
                               CommandPaletteEntrySource,
                               FileEditHandler,
                               ShowContentHandler,
                               ShowDataHandler,
                               CodeBrowserNavigationHandler,
                               CodeBrowserFinishedHandler,
                               CodeBrowserHighlightEvent.Handler,
                               SnippetsChangedEvent.Handler,
                               PopoutDocEvent.Handler,
                               DocWindowChangedEvent.Handler,
                               DocTabDragInitiatedEvent.Handler,
                               PopoutDocInitiatedEvent.Handler,
                               OpenProfileEvent.Handler,
                               OpenObjectExplorerEvent.Handler,
                               ReplaceRangesEvent.Handler,
                               SetSelectionRangesEvent.Handler,
                               GetEditorContextEvent.Handler,
                               RequestDocumentSaveEvent.Handler,
                               RequestDocumentCloseEvent.Handler,
                               EditPresentationSourceEvent.Handler,
                               XRefNavigationEvent.Handler,
                               NewDocumentWithCodeEvent.Handler
{
   interface Binder extends CommandBinder<Commands, Source>
   {
   }

   public interface Display extends IsWidget,
                                    HasTabClosingHandlers,
                                    HasTabCloseHandlers,
                                    HasTabClosedHandlers,
                                    HasTabReorderHandlers,
                                    HasBeforeSelectionHandlers<Integer>,
                                    HasSelectionHandlers<Integer>,
                                    HasEnsureVisibleHandlers,
                                    HasEnsureHeightHandlers
   {
      void addTab(Widget widget,
                  FileIcon icon,
                  String docId,
                  String name,
                  String tooltip,
                  Integer position,
                  boolean switchToTab);

      int getTabCount();
      int getActiveTabIndex();

      void selectTab(int tabIndex);
      void selectTab(Widget widget);
      void moveTab(int index, int delta);
      void renameTab(Widget child,
                     FileIcon icon,
                     String value,
                     String tooltip);
      void resetDocTabs(String activeId,
                         String[] ids,
                         FileIcon[] icons,
                         String[] names,
                         String[] paths);

      void setDirty(Widget widget, boolean dirty);

      void closeTab(Widget widget, boolean interactive);
      void closeTab(Widget widget, boolean interactive, Command onClosed);
      void closeTab(int index, boolean interactive);
      void closeTab(int index, boolean interactive, Command onClosed);

      void showUnsavedChangesDialog(
            String title,
            ArrayList<UnsavedChangesTarget> dirtyTargets,
            OperationWithInput<UnsavedChangesDialog.Result> saveOperation,
            Command onCancelled);

      void manageChevronVisibility();
      void showOverflowPopup();
      void cancelTabDrag();

      void ensureVisible();
      HandlerRegistration addBeforeShowHandler(BeforeShowEvent.Handler handler);
      HandlerRegistration addEnsureVisibleHandler(EnsureVisibleEvent.Handler handler);
   }

   @Inject
   public Source(Commands commands,
                 Binder binder,
                 SourceColumnManager sourceColumnManager,
                 SourceServerOperations server,
                 FileTypeRegistry fileTypeRegistry,
                 GlobalDisplay globalDisplay,
                 FileDialogs fileDialogs,
                 RemoteFileSystemContext fileContext,
                 EventBus events,
                 AriaLiveService ariaLive,
                 final Session session,
                 WorkbenchContext workbenchContext,
                 ConsoleEditorProvider consoleEditorProvider,
                 RnwWeaveRegistry rnwWeaveRegistry,
                 DependencyManager dependencyManager,
                 Provider<SourceWindowManager> pWindowManager)
   {
      commands_ = commands;
      binder.bind(commands, this);
      columnManager_ = sourceColumnManager;
      server_ = server;
      fileTypeRegistry_ = fileTypeRegistry;
      globalDisplay_ = globalDisplay;
      fileDialogs_ = fileDialogs;
      fileContext_ = fileContext;
      events_ = events;
      ariaLive_ = ariaLive;
      session_ = session;
      workbenchContext_ = workbenchContext;
      consoleEditorProvider_ = consoleEditorProvider;
      rnwWeaveRegistry_ = rnwWeaveRegistry;
      dependencyManager_ = dependencyManager;
      pWindowManager_ = pWindowManager;

      commands_.newSourceDoc().setEnabled(true);

      events_.addHandler(EditPresentationSourceEvent.TYPE, this);
      events_.addHandler(FileEditEvent.TYPE, this);
      events_.addHandler(InsertSourceEvent.TYPE, this);
      events_.addHandler(ShowContentEvent.TYPE, this);
      events_.addHandler(ShowDataEvent.TYPE, this);
      events_.addHandler(OpenObjectExplorerEvent.TYPE, this);
      events_.addHandler(OpenPresentationSourceFileEvent.TYPE, this);
      events_.addHandler(OpenSourceFileEvent.TYPE, this);
      events_.addHandler(CodeBrowserNavigationEvent.TYPE, this);
      events_.addHandler(CodeBrowserFinishedEvent.TYPE, this);
      events_.addHandler(CodeBrowserHighlightEvent.TYPE, this);
      events_.addHandler(SnippetsChangedEvent.TYPE, this);
      events_.addHandler(NewDocumentWithCodeEvent.TYPE, this);
      events_.addHandler(XRefNavigationEvent.TYPE, this);

      events_.addHandler(SourcePathChangedEvent.TYPE,
            new SourcePathChangedEvent.Handler()
      {
         
         @Override
         public void onSourcePathChanged(final SourcePathChangedEvent event)
         {
            
            columnManager_.inEditorForPath(event.getFrom(),
                            new OperationWithInput<EditingTarget>()
            {
               @Override
               public void execute(EditingTarget input)
               {
                  FileSystemItem toPath = 
                        FileSystemItem.createFile(event.getTo());
                  if (input instanceof TextEditingTarget)
                  {
                     // for text files, notify the editing surface so it can
                     // react to the new file type
                     ((TextEditingTarget)input).setPath(toPath);
                  }
                  else
                  {
                     // for other files, just rename the tab
                     input.getName().setValue(toPath.getName(), true);
                  }
                  events_.fireEvent(new SourceFileSavedEvent(
                        input.getId(), event.getTo()));
               }
            });
         }
      });

      events_.addHandler(SourceNavigationEvent.TYPE,
                        new SourceNavigationHandler() {
         @Override
         public void onSourceNavigation(SourceNavigationEvent event)
         {
            if (!suspendSourceNavigationAdding_)
            {
               columnManager_.getSourceNavigationHistory().add(event.getNavigation());
            }
         }
      });

      events_.addHandler(CollabEditStartedEvent.TYPE,
            new CollabEditStartedEvent.Handler() 
      {
         @Override
         public void onCollabEditStarted(final CollabEditStartedEvent collab) 
         {
            columnManager_.inEditorForPath(collab.getStartParams().getPath(),
               new OperationWithInput<EditingTarget>()
               {
                  @Override
                  public void execute(EditingTarget editor)
                  {
                     editor.beginCollabSession(collab.getStartParams());
                  }
               });
         }
      });
         
      events_.addHandler(CollabEditEndedEvent.TYPE, 
            new CollabEditEndedEvent.Handler()
      {
         @Override
         public void onCollabEditEnded(final CollabEditEndedEvent collab) 
         {
            columnManager_.inEditorForPath(collab.getPath(),
               new OperationWithInput<EditingTarget>()
               {
                  @Override
                  public void execute(EditingTarget editor)
                  {
                     editor.endCollabSession();
                  }
               });
         }
      });
         
      events_.addHandler(NewWorkingCopyEvent.TYPE, 
            new NewWorkingCopyEvent.Handler()
      {
         @Override
         public void onNewWorkingCopy(NewWorkingCopyEvent event)
         {
           columnManager_.newDoc(event.getType(), event.getContents(), null);
         }
      });

      events_.addHandler(MaximizeSourceWindowEvent.TYPE, new MaximizeSourceWindowEvent.Handler()
      {
         @Override
         public void onMaximizeSourceWindow(MaximizeSourceWindowEvent e)
         {
            events_.fireEvent(new EnsureVisibleEvent());
            events_.fireEvent(new EnsureHeightEvent(EnsureHeightEvent.MAXIMIZED));
         }
      });

      events_.addHandler(EnsureVisibleSourceWindowEvent.TYPE, new EnsureVisibleSourceWindowEvent.Handler()
      {
         @Override
         public void onEnsureVisibleSourceWindow(EnsureVisibleSourceWindowEvent e)
         {
            if (columnManager_.getTabCount() > 0)
            {
               events_.fireEvent(new EnsureVisibleEvent());
               events_.fireEvent(new EnsureHeightEvent(EnsureHeightEvent.NORMAL));
            }
         }
      });

      events_.addHandler(PopoutDocEvent.TYPE, this);
      events_.addHandler(DocWindowChangedEvent.TYPE, this);
      events_.addHandler(DocTabDragInitiatedEvent.TYPE, this);
      events_.addHandler(PopoutDocInitiatedEvent.TYPE, this);
      events_.addHandler(ReplaceRangesEvent.TYPE, this);
      events_.addHandler(GetEditorContextEvent.TYPE, this);
      events_.addHandler(SetSelectionRangesEvent.TYPE, this);
      events_.addHandler(OpenProfileEvent.TYPE, this);
      events_.addHandler(RequestDocumentSaveEvent.TYPE, this);
      events_.addHandler(RequestDocumentCloseEvent.TYPE, this);
   }

   public void load()
   {
      AceEditor.load(() -> {
         loadFullSource();
      });
   }

   public void loadDisplay()
   {
      restoreDocuments(session_);

      // As tabs were added before, manageCommands() was suppressed due to
      // initialized_ being false, so we need to run it explicitly
      columnManager_.manageCommands(false);
      // Same with this event
      columnManager_.fireDocTabsChanged();

      // open project or edit_published docs (only for main source window)
      if (SourceWindowManager.isMainSourceWindow())
      {
         columnManager_.openProjectDocs(session_, true);
         openEditPublishedDocs();
      }

      // add vim commands
      columnManager_.initVimCommands();
   }

   private void loadFullSource()
   {
      // sync UI prefs with shortcut manager
      userPrefs_ = RStudioGinjector.INSTANCE.getUserPrefs();

      if (userPrefs_.editorKeybindings().getValue() == UserPrefs.EDITOR_KEYBINDINGS_VIM)
         ShortcutManager.INSTANCE.setEditorMode(KeyboardShortcut.MODE_VIM);
      else if (userPrefs_.editorKeybindings().getValue() == UserPrefs.EDITOR_KEYBINDINGS_EMACS)
         ShortcutManager.INSTANCE.setEditorMode(KeyboardShortcut.MODE_EMACS);
      else if (userPrefs_.editorKeybindings().getValue() == UserPrefs.EDITOR_KEYBINDINGS_SUBLIME)
         ShortcutManager.INSTANCE.setEditorMode(KeyboardShortcut.MODE_SUBLIME);
      else
         ShortcutManager.INSTANCE.setEditorMode(KeyboardShortcut.MODE_DEFAULT);

      initialized_ = true;

      // fake shortcuts for commands_ which we handle at a lower level
      commands_.goToHelp().setShortcut(new KeyboardShortcut("F1", KeyCodes.KEY_F1, KeyboardShortcut.NONE));
      commands_.goToDefinition().setShortcut(new KeyboardShortcut("F2", KeyCodes.KEY_F2, KeyboardShortcut.NONE));

      // If tab has been disabled for auto complete by the user, set the "shortcut" to ctrl-space instead.
      if (userPrefs_.tabCompletion().getValue() && !userPrefs_.tabKeyMoveFocus().getValue())
         commands_.codeCompletion().setShortcut(new KeyboardShortcut("Tab", KeyCodes.KEY_TAB, KeyboardShortcut.NONE));
      else
      {
         KeySequence sequence = new KeySequence();
         sequence.add(new KeyCombination("Ctrl+Space", KeyCodes.KEY_SPACE, KeyCodes.KEY_CTRL));
         commands_.codeCompletion().setShortcut(new KeyboardShortcut(sequence));
      }
      

      // Suppress 'CTRL + ALT + SHIFT + click' to work around #2483 in Ace
      Event.addNativePreviewHandler(new NativePreviewHandler()
      {
         @Override
         public void onPreviewNativeEvent(NativePreviewEvent event)
         {
            int type = event.getTypeInt();
            if (type == Event.ONMOUSEDOWN || type == Event.ONMOUSEUP)
            {
               int modifier = KeyboardShortcut.getModifierValue(event.getNativeEvent());
               if (modifier == (KeyboardShortcut.ALT | KeyboardShortcut.CTRL | KeyboardShortcut.SHIFT))
               {
                  event.cancel();
                  return;
               }
            }
         }
      });
      
      //  handle mouse button navigations
      handleMouseButtonNavigations();
      
      // on macOS, we need to aggressively re-sync commands when a new
      // window is selected (since the main menu applies to both main
      // window and satellites)
      if (BrowseCap.isMacintoshDesktop())
      {
         WindowEx.addFocusHandler(
             (FocusEvent event) -> columnManager_.manageCommands(true));
      }

      // get the key to use for active tab persistence; use ordinal-based key
      // for source windows rather than their ID to avoid unbounded accumulation
      String activeTabKey = KEY_ACTIVETAB;
      if (!SourceWindowManager.isMainSourceWindow())
         activeTabKey += "SourceWindow" +
                         pWindowManager_.get().getSourceWindowOrdinal();

      new IntStateValue(MODULE_SOURCE, activeTabKey,
                        ClientState.PROJECT_PERSISTENT,
                        session_.getSessionInfo().getClientState())
      {
         @Override
         protected void onInit(Integer value)
         {
            if (value == null)
               return;

            columnManager_.initialSelect(value);

            // clear the history manager
            columnManager_.clearSourceNavigationHistory();
         }

         @Override
         protected Integer getValue()
         {
            return columnManager_.getPhysicalTabIndex();
         }
      };

      AceEditorNative.syncUiPrefs(userPrefs_);
   }
   
   /**
    * Process the save_files_before_build user preference.
    * If false, ask the user how to handle unsaved changes and act accordingly.
    * @param command The command to run after the files are handled.
    * @param cancelCommand The command to run if the user cancels the request.
    * @param commandSource The title to be used by the dialog asking how to handle files.
    */
   public void withSaveFilesBeforeCommand(final Command command,
                                          final Command cancelCommand,
                                          String commandSource)
   {
      if (userPrefs_.saveFilesBeforeBuild().getValue())
      {
         saveUnsavedDocuments(command);
      }
      else
      {
         String alwaysSaveOption = !userPrefs_.saveFilesBeforeBuild().getValue() ?
                                    "Always save files before build" : null;

         ArrayList<UnsavedChangesTarget> unsavedSourceDocs = getUnsavedChanges(TYPE_FILE_BACKED);

         if (unsavedSourceDocs.size() > 0)
         {
            new UnsavedChangesDialog(
                  commandSource,
                  alwaysSaveOption,
                  unsavedSourceDocs,
                  dialogResult ->
                  {
                     if (dialogResult.getAlwaysSave())
                     {
                        userPrefs_.saveFilesBeforeBuild().setGlobalValue(true);
                        userPrefs_.writeUserPrefs();
                     }
                     handleUnsavedChangesBeforeExit(
                                           dialogResult.getSaveTargets(),
                                           command);

                  },
                  cancelCommand
            ).showModal();
         }
         else
         {
            command.execute();
         }
      }
   }

   @Override
   public List<CommandPaletteItem> getCommandPaletteItems()
   {
      return columnManager_.getCommandPaletteItems();
   }

   private boolean consoleEditorHadFocusLast()
   {
      String id = MainWindowObject.lastFocusedEditorId().get();
      return "rstudio_console_input".equals(id);
   }

   public Widget asWidget()
   {
     return columnManager_.getActive().asWidget();
   }

   public Widget asWidget(Display display)
   {
      return display.asWidget();
   }

   private void restoreDocuments(final Session session)
   {
      final JsArray<SourceDocument> docs =
            session.getSessionInfo().getSourceDocuments();

      for (int i = 0; i < docs.length(); i++)
      {
         // restore the docs assigned to this source window
         SourceDocument doc = docs.get(i);
         String docWindowId = 
               doc.getProperties().getString(
                     SourceWindowManager.SOURCE_WINDOW_ID);
         if (docWindowId == null)
            docWindowId = "";
         String currentSourceWindowId = SourceWindowManager.getSourceWindowId();
         
         // it belongs in this window if (a) it's assigned to it, or (b) this
         // is the main window, and the window it's assigned to isn't open.
         if (currentSourceWindowId == docWindowId ||
             (SourceWindowManager.isMainSourceWindow() && 
              !pWindowManager_.get().isSourceWindowOpen(docWindowId)))
         {

            // attempt to add a tab for the current doc; try/catch this since
            // we don't want to allow one failure to prevent all docs from
            // opening
            EditingTarget sourceEditor = null;
            try
            {
               // determine the correct display if the doc belongs to this window,
               // otherwise use the active one
               if (currentSourceWindowId == docWindowId &&
                   SourceWindowManager.isMainSourceWindow())
               {
                  String name = doc.getSourceDisplayName();
                  sourceEditor = columnManager_.addTab(doc, true, OPEN_REPLAY,
                                                       columnManager_.getByName(name));
               }
               else
                  sourceEditor = columnManager_.addTab(doc, true, OPEN_REPLAY, null);
            }
            catch (Exception e)
            {
               Debug.logException(e);
            }
            
            // if we couldn't add the tab for this doc, just continue to the
            // next one
            if (sourceEditor == null)
               continue;
         }
      }
      columnManager_.setDocsRestored();
      columnManager_.beforeShow();
   }
   
   private void openEditPublishedDocs()
   {
      // don't do this if we are switching projects (it
      // will be done after the switch)
      if (ApplicationAction.isSwitchProject())
         return;
      
      // check for edit_published url parameter
      final String kEditPublished = "edit_published";
      String editPublished = StringUtil.notNull(
          Window.Location.getParameter(kEditPublished));
      
      // this is an appPath which we can call the server
      // to determine source files to edit 
      if (editPublished.length() > 0)
      {
         // remove it from the url
         ApplicationUtils.removeQueryParam(kEditPublished);
         
         server_.getEditPublishedDocs(
            editPublished, 
            new SimpleRequestCallback<JsArrayString>() {
               @Override
               public void onResponseReceived(JsArrayString docs)
               {
                  new SourceFilesOpener(docs).run();
               }
            }
         );
      }
   }
   

   
   public void onShowContent(ShowContentEvent event)
   {
      // ignore if we're a satellite
      if (!SourceWindowManager.isMainSourceWindow())
         return;
      
      columnManager_.ensureVisible(true);
      ContentItem content = event.getContent();
      server_.newDocument(
            FileTypeRegistry.URLCONTENT.getTypeId(),
            null,
            (JsObject) content.cast(),
            new SimpleRequestCallback<SourceDocument>("Show")
            {
               @Override
               public void onResponseReceived(SourceDocument response)
               {
                  columnManager_.addTab(response,
                                        OPEN_INTERACTIVE,
                                        columnManager_.findByDocument(content.getTitle()));
               }
            });
   }
   
   @Override
   public void onOpenObjectExplorerEvent(OpenObjectExplorerEvent event)
   {
      // ignore if we're a satellite
      if (!SourceWindowManager.isMainSourceWindow())
         return;
    
      columnManager_.activateObjectExplorer(event.getHandle());
   }

   @Override
   public void onShowData(ShowDataEvent event)
   {
      // ignore if we're a satellite
      if (!SourceWindowManager.isMainSourceWindow())
         return;
      
      columnManager_.showDataItem(event.getData());
   }
   
   public void onShowProfiler(OpenProfileEvent event)
   {
      String profilePath = event.getFilePath();
      String htmlPath = event.getHtmlPath();
      String htmlLocalPath = event.getHtmlLocalPath();

      // first try to activate existing
      EditingTarget target = columnManager_.findEditorByPath(profilePath);
      if (target != null)
      {
         columnManager_.selectTab(target);
         return;
      }

      // create new profiler 
      columnManager_.ensureVisible(true);

      if (event.getDocId() != null)
      {
         server_.getSourceDocument(event.getDocId(), new ServerRequestCallback<SourceDocument>()
         {
            @Override
            public void onResponseReceived(SourceDocument response)
            {
               columnManager_.addTab(response, OPEN_INTERACTIVE, null);
            }
            
            @Override
            public void onError(ServerError error)
            {
               Debug.logError(error);
               globalDisplay_.showErrorMessage("Source Document Error", error.getUserMessage());
            }
         });
      }
      else
      {
         server_.newDocument(
            FileTypeRegistry.PROFILER.getTypeId(),
            null,
            (JsObject) ProfilerContents.create(
                  profilePath,
                  htmlPath, 
                  htmlLocalPath,
                  event.getCreateProfile()).cast(),
            new SimpleRequestCallback<SourceDocument>("Show Profiler")
            {
               @Override
               public void onResponseReceived(SourceDocument response)
               {
                  columnManager_.addTab(response, OPEN_INTERACTIVE, null);
               }
               
               @Override
               public void onError(ServerError error)
               {
                  Debug.logError(error);
                  globalDisplay_.showErrorMessage("Source Document Error", error.getUserMessage());
               }
            });
      }
   }
   
   @Handler
   public void onNewSourceDoc()
   {
      columnManager_.newDoc(FileTypeRegistry.R, null);
   }

   @Handler
   public void onNewTextDoc()
   {
      columnManager_.newDoc(FileTypeRegistry.TEXT, null);
   }
   
   @Handler
   public void onNewRNotebook()
   {
      dependencyManager_.withRMarkdown("R Notebook",
         "Create R Notebook", new CommandWithArg<Boolean>()
         {
            @Override
            public void execute(Boolean succeeded)
            {
               if (!succeeded)
               {
                  globalDisplay_.showErrorMessage("Notebook Creation Failed", 
                        "One or more packages required for R Notebook " +
                        "creation were not installed.");
                  return;
               }

               columnManager_.newSourceDocWithTemplate(
                     FileTypeRegistry.RMARKDOWN,
                     "",
                     "notebook.Rmd",
                     Position.create(3, 0));
            }
         });
   }
   
   @Handler
   public void onNewCDoc()
   {
      columnManager_.newDoc(FileTypeRegistry.C, new ResultCallback<EditingTarget, ServerError>()
      {
         @Override
         public void onSuccess(EditingTarget target)
         {
            target.verifyCppPrerequisites();
         }
      });
   }
   
   
   @Handler
   public void onNewCppDoc()
   {
      columnManager_.newSourceDocWithTemplate(
          FileTypeRegistry.CPP, 
          "", 
          userPrefs_.useRcppTemplate().getValue() ? "rcpp.cpp" : "default.cpp",
          Position.create(0, 0),
          new CommandWithArg<EditingTarget> () {
            @Override
            public void execute(EditingTarget target)
            {
               target.verifyCppPrerequisites(); 
            }
          }
      );
   }
   
   @Handler
   public void onNewHeaderDoc()
   {
      columnManager_.newDoc(FileTypeRegistry.H, new ResultCallback<EditingTarget, ServerError>()
      {
         @Override
         public void onSuccess(EditingTarget target)
         {
            target.verifyCppPrerequisites();
         }
      });
   }
   
   @Handler
   public void onNewMarkdownDoc()
   {
      columnManager_.newDoc(FileTypeRegistry.MARKDOWN, null);
   }
   
   
   @Handler
   public void onNewPythonDoc()
   {
      columnManager_.newDoc(FileTypeRegistry.PYTHON, new ResultCallback<EditingTarget, ServerError>()
      {
         @Override
         public void onSuccess(EditingTarget target)
         {
            target.verifyPythonPrerequisites();
         }
      });
   }
   
   @Handler
   public void onNewShellDoc()
   {
      columnManager_.newDoc(FileTypeRegistry.SH, null);
   }
   
   @Handler
   public void onNewHtmlDoc()
   {
      columnManager_.newDoc(FileTypeRegistry.HTML, null);
   }
   
   @Handler
   public void onNewJavaScriptDoc()
   {
      columnManager_.newDoc(FileTypeRegistry.JS, null);
   }
   
   @Handler
   public void onNewCssDoc()
   {
      columnManager_.newDoc(FileTypeRegistry.CSS, null);
   }
   
   @Handler
   public void onNewStanDoc()
   {
      final Command onStanInstalled = () -> {
         columnManager_.newSourceDocWithTemplate(
               FileTypeRegistry.STAN,
               "",
               "stan.stan",
               Position.create(31, 0),
               (EditingTarget target) ->
               {

               });
      };
            
            
      dependencyManager_.withStan(
            "Creating Stan script",
            "Creating Stan scripts",
            onStanInstalled);
   }
   
   @Handler
   public void onNewD3Doc()
   {
      columnManager_.newSourceDocWithTemplate(
         FileTypeRegistry.JS, 
         "", 
         "d3.js",
         Position.create(5, 0),
         new CommandWithArg<EditingTarget> () {
           @Override
           public void execute(EditingTarget target)
           {
              target.verifyD3Prerequisites(); 
              target.setSourceOnSave(true);
           }
         }
      );
   }
   
   
   @Handler
   public void onNewSweaveDoc()
   {
      // set concordance value if we need to
      String concordance = new String();
      if (userPrefs_.alwaysEnableRnwConcordance().getValue())
      {
         RnwWeave activeWeave = rnwWeaveRegistry_.findTypeIgnoreCase(
                                    userPrefs_.defaultSweaveEngine().getValue());
         if (activeWeave.getInjectConcordance())
            concordance = "\\SweaveOpts{concordance=TRUE}\n";
      }
      final String concordanceValue = concordance;
     
      // show progress
      final ProgressIndicator indicator = new GlobalProgressDelayer(
            globalDisplay_, 500, "Creating new document...").getIndicator();

      // get the template
      server_.getSourceTemplate("", 
                                "sweave.Rnw", 
                                new ServerRequestCallback<String>() {
         @Override
         public void onResponseReceived(String templateContents)
         {
            indicator.onCompleted();
            
            // add in concordance if necessary
            final boolean hasConcordance = concordanceValue.length() > 0;
            if (hasConcordance)
            {
               String beginDoc = "\\begin{document}\n";
               templateContents = templateContents.replace(
                     beginDoc,
                     beginDoc + concordanceValue);
            }
            
            columnManager_.newDoc(FileTypeRegistry.SWEAVE,
                  templateContents, 
                  new ResultCallback<EditingTarget, ServerError> () {
               @Override
               public void onSuccess(EditingTarget target)
               {
                  int startRow = 4 + (hasConcordance ? 1 : 0);
                  target.setCursorPosition(Position.create(startRow, 0));
               }
            });
         }

         @Override
         public void onError(ServerError error)
         {
            indicator.onError(error.getUserMessage());
         }
      });
   }
   
   @Handler
   public void onNewRMarkdownDoc()
   {
      SessionInfo sessionInfo = session_.getSessionInfo();
      boolean useRMarkdownV2 = sessionInfo.getRMarkdownPackageAvailable();
      
      if (useRMarkdownV2)
         columnManager_.newRMarkdownV2Doc();
      else
         columnManager_.newRMarkdownV1Doc();
   }
   
   private void doNewRShinyApp(NewShinyWebApplication.Result result)
   {
      server_.createShinyApp(
            result.getAppName(),
            result.getAppType(),
            result.getAppDir(),
            new SimpleRequestCallback<JsArrayString>("Error Creating Shiny Application", true)
            {
               @Override
               public void onResponseReceived(JsArrayString createdFiles)
               {
                  // Open and focus files that we created
                  new SourceFilesOpener(createdFiles).run();
               }
            });
   }

   @Handler
   public void onNewSqlDoc()
   {
      columnManager_.newSourceDocWithTemplate(
         FileTypeRegistry.SQL, 
         "", 
         "query.sql",
         Position.create(2, 0),
         new CommandWithArg<EditingTarget> () {
           @Override
           public void execute(EditingTarget target)
           {
              target.verifyNewSqlPrerequisites(); 
              target.setSourceOnSave(true);
           }
         }
      );
   }
   
   private void doNewRPlumberAPI(NewPlumberAPI.Result result)
   {
      server_.createPlumberAPI(
            result.getAPIName(),
            result.getAPIDir(),
            new SimpleRequestCallback<JsArrayString>("Error Creating Plumber API", true)
            {
               @Override
               public void onResponseReceived(JsArrayString createdFiles)
               {
                  // Open and focus files that we created
                  new SourceFilesOpener(createdFiles).run();
               }
            });
   }
    
   // open a list of source files then focus the first one within the list
   private class SourceFilesOpener extends SerializedCommandQueue
   {
      public SourceFilesOpener(JsArrayString sourceFiles)
      {
         for (int i=0; i<sourceFiles.length(); i++)
         {
            final String filePath = sourceFiles.get(i);
            addCommand(new SerializedCommand() {

               @Override
               public void onExecute(final Command continuation)
               {
                  FileSystemItem path = FileSystemItem.createFile(filePath);
                  columnManager_.openFile(path, FileTypeRegistry.R,
                        new CommandWithArg<EditingTarget>()
                  {
                     @Override
                     public void execute(EditingTarget target)
                     {
                        // record first target if necessary
                        if (firstTarget_ == null)
                           firstTarget_ = target;
                        
                        continuation.execute();
                     }
                  });  
               }
            });
         }
         
         addCommand(new SerializedCommand() {

            @Override
            public void onExecute(Command continuation)
            {
               if (firstTarget_ != null)
               {
                  columnManager_.selectTab(firstTarget_);
                  firstTarget_.setCursorPosition(Position.create(0, 0));
               }
               
               continuation.execute();
            }
            
         });
      }
      
      private EditingTarget firstTarget_ = null;
   }
   
   @Handler
   public void onNewRShinyApp()
   {
      dependencyManager_.withShiny("Creating Shiny applications", new Command()
      {
         @Override
         public void execute()
         {
            NewShinyWebApplication widget = new NewShinyWebApplication(
                  "New Shiny Web Application",
                  new OperationWithInput<NewShinyWebApplication.Result>()
                  {
                     @Override
                     public void execute(Result input)
                     {
                        doNewRShinyApp(input);
                     }
                  });

            widget.showModal();
         }
      });
   }
   
   @Handler
   public void onNewRHTMLDoc()
   {
      columnManager_.newSourceDocWithTemplate(FileTypeRegistry.RHTML,
                                              "",
                                              "default.Rhtml");
   }
   
   @Handler
   public void onNewRDocumentationDoc()
   {
      new NewRdDialog(
         new OperationWithInput<NewRdDialog.Result>() {
           
            @Override
            public void execute(final NewRdDialog.Result result)
            {
               final Command createEmptyDoc = new Command() {
                  @Override
                  public void execute()
                  {
                     columnManager_.newSourceDocWithTemplate(
                           (TextFileType)FileTypeRegistry.RD,
                           result.name, 
                           "default.Rd",
                           Position.create(3, 7));
                  }  
               };
               
               if (result.type != NewRdDialog.Result.TYPE_NONE)
               {
                  server_.createRdShell(
                     result.name, 
                     result.type,
                     new SimpleRequestCallback<RdShellResult>() {
                        @Override
                        public void onResponseReceived(RdShellResult result)
                        {
                           if (result.getPath() != null)
                           {
                              fileTypeRegistry_.openFile(
                                 FileSystemItem.createFile(result.getPath()));
                           }
                           else if (result.getContents() != null)
                           {
                              columnManager_.newDoc(FileTypeRegistry.RD,
                                     result.getContents(),
                                     null);
                           }
                           else
                           {
                              createEmptyDoc.execute();
                           }
                        }  
                   });
                 
               }
               else
               {
                  createEmptyDoc.execute();
               }
               
            }
          }).showModal();
   }
   
   @Handler
   public void onNewRPresentationDoc()
   {
      dependencyManager_.withRMarkdown(
         "Authoring R Presentations", new Command() {
            @Override
            public void execute()
            {
               fileDialogs_.saveFile(
                  "New R Presentation", 
                  fileContext_,
                  workbenchContext_.getDefaultFileDialogDir(), 
                  ".Rpres", 
                  true, 
                  new ProgressOperationWithInput<FileSystemItem>() {

                     @Override
                     public void execute(final FileSystemItem input,
                                         final ProgressIndicator indicator)
                     {
                        if (input == null)
                        {
                           indicator.onCompleted();
                           return;
                        }
                        
                        indicator.onProgress("Creating Presentation...");
                        
                        server_.createNewPresentation(
                          input.getPath(),
                          new VoidServerRequestCallback(indicator) {
                             @Override
                             public void onSuccess()
                             { 
                                columnManager_.openFile(input,
                                   FileTypeRegistry.RPRESENTATION,
                                   new CommandWithArg<EditingTarget>() {

                                    @Override
                                    public void execute(EditingTarget arg)
                                    {
                                       server_.showPresentationPane(
                                           input.getPath(),
                                           new VoidServerRequestCallback());
                                       
                                    }
                                   
                                });
                             }
                          });  
                     }
               });
               
            }
      });
   }

   @Handler
   public void onActivateSource()
   {
      onActivateSource(null);
   }
   
   public void onActivateSource(final Command afterActivation)
   {
      // give the window manager a chance to activate the last source pane
      if (pWindowManager_.get().activateLastFocusedSource())
         return;
      columnManager_.activateColumns(afterActivation);
   }
   
   @Handler
   public void onLayoutZoomSource()
   {
      onActivateSource(new Command()
      {
         @Override
         public void execute()
         {
            events_.fireEvent(new ZoomPaneEvent("Source"));
         }
      });
   }

   @Override
   public void onPopoutDoc(final PopoutDocEvent e)
   {
      // disowning the doc may cause the entire window to close, so defer it
      // to allow any other popout processing to occur
      Scheduler.get().scheduleDeferred(new ScheduledCommand()
      {
         @Override
         public void execute()
         {
            columnManager_.disownDoc(e.getDocId());
         }
      });
   }
   
   @Override
   public void onDocWindowChanged(final DocWindowChangedEvent e)
   {
      // Determine the old column before making any changes
      final SourceColumn oldDisplay = columnManager_.findByDocument(e.getDocId());

      if (e.getNewWindowId().equals(SourceWindowManager.getSourceWindowId()))
      {
         columnManager_.ensureVisible(true);

         // look for a collaborative editing session currently running inside
         // the document being transferred between windows--if we didn't know
         // about one with the event, try to look it up in the local cache of
         // source documents
         final CollabEditStartParams collabParams =
             e.getCollabParams() == null ?
                 pWindowManager_.get().getDocCollabParams(e.getDocId()) :
                 e.getCollabParams();

         // If we can not determine the new column and the window has more than one column,
         // log a warning but continue to prevent the tab from being lost.
         final SourceColumn newDisplay = columnManager_.findByPosition(e.getXPos());
         if (newDisplay == null &&
             e.getNewWindowId().equals(e.getOldWindowId()) &&
             columnManager_.getSize() > 1)
            Debug.logWarning("Couldn't determine new window column for dragged document.");

         // the event doesn't contain the display info, so we add it now
         pWindowManager_.get().assignSourceDocDisplay(
             e.getDocId(),
             (newDisplay == null) ?
                 columnManager_.getActive().getName() :
                 (newDisplay).getName(),
             true);

         // if we're the adopting window, add the doc
         server_.getSourceDocument(e.getDocId(),
             new ServerRequestCallback<SourceDocument>()
             {
                @Override
                public void onResponseReceived(final SourceDocument doc)
                {
                   final EditingTarget target = columnManager_.addTab(doc, e.getPos(),
                       newDisplay);

                   Scheduler.get().scheduleDeferred(new Scheduler.ScheduledCommand()
                   {
                      @Override
                      public void execute()
                      {
                         // if there was a collab session, resume it
                         if (collabParams != null)
                            target.beginCollabSession(e.getCollabParams());
                      }
                   });
                }

                @Override
                public void onError(ServerError error)
                {
                   globalDisplay_.showErrorMessage("Document Tab Move Failed",
                       "Couldn't move the tab to this window: \n" +
                           error.getMessage());
                }
             });
      }
      if (e.getOldWindowId().equals(SourceWindowManager.getSourceWindowId()))
      {
         columnManager_.disownDocOnDrag(e.getDocId(), oldDisplay);
      }
   }

   @Override
   public void onDocTabDragInitiated(final DocTabDragInitiatedEvent event)
   {
      columnManager_.inEditorForId(event.getDragParams().getDocId(),
            new OperationWithInput<EditingTarget>()
      {
         @Override
         public void execute(EditingTarget editor)
         {
            DocTabDragParams params = event.getDragParams();
            params.setSourcePosition(editor.currentPosition());
            params.setDisplayName(columnManager_.findByDocument(editor.getId()).getName());
            events_.fireEvent(new DocTabDragStartedEvent(params));
          }
       });
   }

   @Override
   public void onPopoutDocInitiated(final PopoutDocInitiatedEvent event)
   {
      columnManager_.inEditorForId(event.getDocId(), new OperationWithInput<EditingTarget>()
      {
         @Override
         public void execute(EditingTarget editor)
         {
            // if this is a text editor, ensure that its content is 
            // synchronized with the server before we pop it out
            if (editor instanceof TextEditingTarget)
            {
               final TextEditingTarget textEditor = (TextEditingTarget)editor;
               textEditor.withSavedDoc(new Command()
               {
                  @Override
                  public void execute()
                  {
                     textEditor.syncLocalSourceDb();
                     events_.fireEvent(new PopoutDocEvent(event, 
                        textEditor.currentPosition(),
                        columnManager_.findByDocument(textEditor.getId())));
                  }
               });
            }
            else
            {
               events_.fireEvent(new PopoutDocEvent(event, 
                     editor.currentPosition(),
                     columnManager_.findByDocument(editor.getId())));
            }
         }
      });
   }

   @Handler
   public void onSaveAllSourceDocs()
   {
      // Save all documents in the main window
       columnManager_.saveAllSourceDocs();

      // Save all documents in satellite windows
      pWindowManager_.get().saveUnsavedDocuments(null, null);
   }

   @Handler
   public void onCloseAllSourceDocs()
   {
      closeAllSourceDocs("Close All",  null, false);
   }
   
   @Handler
   public void onCloseOtherSourceDocs()
   {
      closeAllSourceDocs("Close Other",  null, true);
   }
   
   public void closeAllSourceDocs(final String caption, 
         final Command onCompleted, final boolean excludeActive)
   { 
      if (SourceWindowManager.isMainSourceWindow() && !excludeActive)
      {
         // if this is the main window, close docs in the satellites first 
         pWindowManager_.get().closeAllSatelliteDocs(caption, new Command()
         {
            @Override
            public void execute()
            {
               columnManager_.closeAllLocalSourceDocs(caption, null, onCompleted, excludeActive);
            }
         });
      }
      else
      {
         // this is a satellite (or we don't need to query satellites)--just
         // close our own tabs
         columnManager_.closeAllLocalSourceDocs(caption, null, onCompleted, excludeActive);
      }
   }

   public ArrayList<UnsavedChangesTarget> getUnsavedChanges(int type)
   {
      return getUnsavedChanges(type,  null);
   }

   public ArrayList<UnsavedChangesTarget> getUnsavedChanges(int type, Set<String> ids)
   {
      ArrayList<UnsavedChangesTarget> targets =
          new ArrayList<UnsavedChangesTarget>();

      // if this is the main window, collect all unsaved changes from
      // the satellite windows as well
      if (SourceWindowManager.isMainSourceWindow())
      {
         targets.addAll(pWindowManager_.get().getAllSatelliteUnsavedChanges(type));
      }
      targets.addAll(columnManager_.getUnsavedChanges(type, ids));

      return targets;
   }

   public void saveUnsavedDocuments(final Command onCompleted)
   {
      saveUnsavedDocuments(null, onCompleted);
   }
   
   public void saveUnsavedDocuments(final Set<String> ids,
                                    final Command onCompleted)
   {
      Command saveAllLocal = new Command()
      {
         @Override
         public void execute()
         {
            columnManager_.saveChanges(getUnsavedChanges(TYPE_FILE_BACKED, ids), onCompleted);
         }
      };
      
      // if this is the main source window, save all files in satellites first
      if (SourceWindowManager.isMainSourceWindow())
         pWindowManager_.get().saveUnsavedDocuments(ids, saveAllLocal);
      else
         saveAllLocal.execute();
   }

   public void saveWithPrompt(UnsavedChangesTarget target, 
                              Command onCompleted,
                              Command onCancelled)
   {
      if (SourceWindowManager.isMainSourceWindow() &&
          !pWindowManager_.get().getWindowIdOfDocId(target.getId()).isEmpty())
      {
         // we are the main window, and we're being asked to save a document
         // that's in a different window; perform the save over there
         pWindowManager_.get().saveWithPrompt(UnsavedChangesItem.create(target), 
               onCompleted);
         return;
      }
      EditingTarget editingTarget = columnManager_.findEditor(target.getId());
      if (editingTarget != null)
         editingTarget.saveWithPrompt(onCompleted, onCancelled);
   }
   
   public Command revertUnsavedChangesBeforeExitCommand(
                                               final Command onCompleted)
   {
      return () -> handleUnsavedChangesBeforeExit(new ArrayList<UnsavedChangesTarget>(),
                                                  onCompleted);
   }

   public void handleUnsavedChangesBeforeExit(
                        final ArrayList<UnsavedChangesTarget> saveTargets,
                        final Command onCompleted)
   {
      // first handle saves, then revert unsaved, then callback on completed
      final Command completed = new Command() {
         @Override
         public void execute()
         {
            // revert unsaved
            columnManager_.revertUnsavedTargets(onCompleted);
         }
      };   

      // if this is the main source window, let satellite windows save any
      // changes first
      if (SourceWindowManager.isMainSourceWindow())
      {
         pWindowManager_.get().handleUnsavedChangesBeforeExit(
               saveTargets, new Command()
         {
            @Override
            public void execute()
            {
               columnManager_.saveChanges(saveTargets, completed);
            }
         });
      }
      else
      {
         columnManager_.saveChanges(saveTargets, completed);
      }
   }
   
   @Handler
   public void onOpenSourceDoc()
   {
      fileDialogs_.openFile(
            "Open File",
            fileContext_,
            workbenchContext_.getDefaultFileDialogDir(),
            new ProgressOperationWithInput<FileSystemItem>()
            {
               public void execute(final FileSystemItem input,
                                   ProgressIndicator indicator)
               {
                  if (input == null)
                     return;

                  workbenchContext_.setDefaultFileDialogDir(
                                                   input.getParentPath());

                  indicator.onCompleted();
                  Scheduler.get().scheduleDeferred(new ScheduledCommand()
                  {
                     public void execute()
                     {
                        fileTypeRegistry_.openFile(input);
                     }
                  });
               }
            });
   }
   
   public void onNewDocumentWithCode(final NewDocumentWithCodeEvent event)
   {
      // determine the type
      final EditableFileType docType;
      if (event.getType() == NewDocumentWithCodeEvent.R_SCRIPT)
         docType = FileTypeRegistry.R;
      else if (event.getType() == NewDocumentWithCodeEvent.SQL)
         docType = FileTypeRegistry.SQL;
      else
         docType = FileTypeRegistry.RMARKDOWN;
      
      // command to create and run the new doc
      Command newDocCommand = new Command() {
         @Override
         public void execute()
         {
            columnManager_.newDoc(docType,
                   event.getCode(),
                   new ResultCallback<EditingTarget, ServerError>() {
               public void onSuccess(EditingTarget arg)
               {
                  TextEditingTarget editingTarget = (TextEditingTarget)arg;
                  
                  if (event.getCursorPosition() != null)
                  {
                     editingTarget.navigateToPosition(event.getCursorPosition(),
                                                      false);
                  }
                  
                  if (event.getExecute())
                  {
                     if (docType.equals(FileTypeRegistry.R))
                     {
                        commands_.executeToCurrentLine().execute();
                        commands_.activateSource().execute();
                     }
                     else if (docType.equals(FileTypeRegistry.SQL))
                     {
                        commands_.previewSql().execute();
                     }
                     else
                     {
                        commands_.executePreviousChunks().execute();
                     }
                  }
               }
            });
         }
      };
     
      // do it
      if (docType.equals(FileTypeRegistry.R))
      {
         newDocCommand.execute();
      }
      else
      {
         dependencyManager_.withRMarkdown("R Notebook",
                                          "Create R Notebook", 
                                          newDocCommand);
      }
   }
   
   @Handler
   public void onNewRPlumberDoc()
   {
      dependencyManager_.withRPlumber("Creating R Plumber API", new Command()
      {
         @Override
         public void execute()
         {
            NewPlumberAPI widget = new NewPlumberAPI(
                  "New Plumber API",
                  new OperationWithInput<NewPlumberAPI.Result>()
                  {
                     @Override
                     public void execute(NewPlumberAPI.Result input)
                     {
                        doNewRPlumberAPI(input);
                     }
                  });
         
            widget.showModal();

         }
      });
   }
    
   public void onOpenSourceFile(final OpenSourceFileEvent event)
   {
      doOpenSourceFile(event.getFile(),
                     event.getFileType(),
                     event.getPosition(),
                     null, 
                     event.getNavigationMethod(),
                     false);
   }
   
   public void onOpenPresentationSourceFile(OpenPresentationSourceFileEvent event)
   {
      // don't do the navigation if the active document is a source
      // file from this presentation module
      
      doOpenSourceFile(event.getFile(),
                       event.getFileType(),
                       event.getPosition(),
                       event.getPattern(),
                       NavigationMethods.HIGHLIGHT_LINE,
                       true);
      
   }
   
   public void onEditPresentationSource(final EditPresentationSourceEvent event)
   { 
      columnManager_.openFile(
            event.getSourceFile(), 
            FileTypeRegistry.RPRESENTATION,
            new CommandWithArg<EditingTarget>() {
               @Override
               public void execute(final EditingTarget editor)
               {
                  TextEditingTargetPresentationHelper.navigateToSlide(
                                                         editor, 
                                                         event.getSlideIndex());
               }
         });
   }

   @Override
   public void onXRefNavigation(XRefNavigationEvent event)
   {
      TextFileType fileType = fileTypeRegistry_.getTextTypeForFile(event.getSourceFile());

      columnManager_.openFile(
         event.getSourceFile(),
         fileType,
         new CommandWithArg<EditingTarget>() {
            @Override
            public void execute(final EditingTarget editor)
            {
               TextEditingTarget target = (TextEditingTarget) editor;
               target.navigateToXRef(event.getXRef());
            }
      });

   }

   public void forceLoad()
   {
      AceEditor.preload();
   }

   public String getCurrentDocId()
   {
      return columnManager_.getActiveDocId();
   }

   public String getCurrentDocPath()
   {
      return columnManager_.getActiveDocPath();
   }
   
   private void doOpenSourceFile(final FileSystemItem file,
                                 final TextFileType fileType,
                                 final FilePosition position,
                                 final String pattern,
                                 final int navMethod, 
                                 final boolean forceHighlightMode)
   {
      // if the navigation should happen in another window, do that instead
      NavigationResult navResult = 
            pWindowManager_.get().navigateToFile(file, position, navMethod);
      
      // we navigated externally, just skip this
      if (navResult.getType() == NavigationResult.RESULT_NAVIGATED)
         return;
      
      // we're about to open in this window--if it's the main window, focus it
      if (SourceWindowManager.isMainSourceWindow() && Desktop.hasDesktopFrame())
         Desktop.getFrame().bringMainFrameToFront();
      
      final boolean isDebugNavigation = 
            navMethod == NavigationMethods.DEBUG_STEP ||
            navMethod == NavigationMethods.DEBUG_END;
      
      final CommandWithArg<EditingTarget> editingTargetAction = 
            new CommandWithArg<EditingTarget>() 
      {
         @Override
         public void execute(EditingTarget target)
         {
            // the rstudioapi package can use the proxy (-1, -1) position to
            // indicate that source navigation should not occur; ie, we should
            // preserve whatever position was used in the document earlier
            boolean navigateToPosition =
                  position != null &&
                  (position.getLine() != -1 || position.getColumn() != -1);
            
            if (navigateToPosition)
            {
               SourcePosition endPosition = null;
               if (isDebugNavigation)
               {
                  DebugFilePosition filePos = 
                        (DebugFilePosition) position.cast();
                  endPosition = SourcePosition.create(
                        filePos.getEndLine() - 1,
                        filePos.getEndColumn() + 1);
                  
                  if (Desktop.hasDesktopFrame() &&
                      navMethod != NavigationMethods.DEBUG_END)
                      Desktop.getFrame().bringMainFrameToFront();
               }
               navigate(target, 
                        SourcePosition.create(position.getLine() - 1,
                                              position.getColumn() - 1),
                        endPosition);
            }
            else if (pattern != null)
            {
               Position pos = target.search(pattern);
               if (pos != null)
               {
                  navigate(target, 
                           SourcePosition.create(pos.getRow(), 0),
                           null);
               }
            }
         }
         
         private void navigate(final EditingTarget target,
                               final SourcePosition srcPosition,
                               final SourcePosition srcEndPosition)
         {
            Scheduler.get().scheduleDeferred(new ScheduledCommand()
            {
               @Override
               public void execute()
               {
                  if (navMethod == NavigationMethods.DEBUG_STEP)
                  {
                     target.highlightDebugLocation(
                           srcPosition, 
                           srcEndPosition, 
                           true);
                  }
                  else if (navMethod == NavigationMethods.DEBUG_END)
                  {
                     target.endDebugHighlighting();
                  }
                  else
                  {
                     // force highlight mode if requested
                     if (forceHighlightMode)
                        target.forceLineHighlighting();
                     
                     // now navigate to the new position
                     boolean highlight = 
                           navMethod == NavigationMethods.HIGHLIGHT_LINE &&
                           !userPrefs_.highlightSelectedLine().getValue();
                     target.navigateToPosition(srcPosition,
                                               false,
                                               highlight);
                  }
               }
            });
         }
      };

      if (navResult.getType() == NavigationResult.RESULT_RELOCATE)
      {
         server_.getSourceDocument(navResult.getDocId(),
               new ServerRequestCallback<SourceDocument>()
         {
            @Override
            public void onResponseReceived(final SourceDocument doc)
            {
               editingTargetAction.execute(columnManager_.addTab(doc, OPEN_REPLAY, null));
            }

            @Override
            public void onError(ServerError error)
            {
               globalDisplay_.showErrorMessage("Document Tab Move Failed", 
                     "Couldn't move the tab to this window: \n" + 
                      error.getMessage());
            }
         });
         return;
      }

      final CommandWithArg<FileSystemItem> action = new CommandWithArg<FileSystemItem>()
      {
         @Override
         public void execute(FileSystemItem file)
         {
            // set flag indicating we are opening for a source navigation
            columnManager_.setOpeningForSourceNavigation(position != null || pattern != null);
            
            columnManager_.openFile(file,
                     fileType,
                     (target) -> {
                        columnManager_.setOpeningForSourceNavigation(false);
                        editingTargetAction.execute(target);
                     });      
         }
      };

      // If this is a debug navigation, we only want to treat this as a full
      // file open if the file isn't already open; otherwise, we can just
      // highlight in place.
      if (isDebugNavigation)
      {
         columnManager_.startDebug();
         
         EditingTarget target = columnManager_.findEditorByPath(file.getPath());
         if (target != null)
         {
            // the file's open; just update its highlighting
            if (navMethod == NavigationMethods.DEBUG_END)
            {
               target.endDebugHighlighting();
            }
            else
            {
               columnManager_.selectTab(target);
               editingTargetAction.execute(target);
            }
            return;
         }
         
         // If we're here, the target file wasn't open in an editor. Don't
         // open a file just to turn off debug highlighting in the file!
         if (navMethod == NavigationMethods.DEBUG_END)
            return;
      }

      // Warning: event.getFile() can be null (e.g. new Sweave document)
      if (file != null && file.getLength() < 0)
      {
         statQueue_.add(new StatFileEntry(file, action));
         if (statQueue_.size() == 1)
            processStatQueue();
      }
      else
      {
         action.execute(file);
      }
   }
   
   private void processStatQueue()
   {
      if (statQueue_.isEmpty())
         return;
      final StatFileEntry entry = statQueue_.peek();
      final Command processNextEntry = new Command()
            {
               @Override
               public void execute()
               {
                  statQueue_.remove();
                  if (!statQueue_.isEmpty())
                     processStatQueue();
               }
            };
       
       server_.stat(entry.file.getPath(), new ServerRequestCallback<FileSystemItem>()
       {
          @Override
          public void onResponseReceived(FileSystemItem response)
          {
             processNextEntry.execute();
             entry.action.execute(response);
          }

          @Override
          public void onError(ServerError error)
          {
             processNextEntry.execute();
             // Couldn't stat the file? Proceed anyway. If the file doesn't
             // exist, we'll let the downstream code be the one to show the
             // error.
             entry.action.execute(entry.file);
          }
        });
   }

   Widget createWidget(EditingTarget target)
   {
      return target.asWidget();
   }

   public void onInsertSource(final InsertSourceEvent event)
   {

      if (!columnManager_.insertSource(event.getCode(), event.isBlock()))
      {
         columnManager_.newDoc(FileTypeRegistry.R,
                        new ResultCallback<EditingTarget, ServerError>()
         {
            public void onSuccess(EditingTarget arg)
            {
               ((TextEditingTarget)arg).insertCode(event.getCode(),
                                                   event.isBlock());
            }
         });
      }
   }

   public void onFileEdit(FileEditEvent event)
   {
      if (SourceWindowManager.isMainSourceWindow())
      {
         fileTypeRegistry_.editFile(event.getFile());
      }
   }

   @Handler
   public void onSourceNavigateBack()
   {
      if (!columnManager_.getSourceNavigationHistory().isForwardEnabled())
         columnManager_.recordCurrentNavigationHistoryPosition();

      SourceNavigation navigation = columnManager_.getSourceNavigationHistory().goBack();
      if (navigation != null)
         attemptSourceNavigation(navigation, commands_.sourceNavigateBack());
   }

   @Handler
   public void onSourceNavigateForward()
   {
      SourceNavigation navigation = columnManager_.getSourceNavigationHistory().goForward();
      if (navigation != null)
         attemptSourceNavigation(navigation, commands_.sourceNavigateForward());
   }
<<<<<<< HEAD
   
   // handle mouse forward and back buttons if the mouse is within a source pane
   private native final void handleMouseButtonNavigations() /*-{
   try {
      if ($wnd.addEventListener) {
         var self = this;
         function handler(nav) {
            return $entry(function(evt) {
               if ((evt.button === 3 || evt.button === 4) &&
                   self.@org.rstudio.studio.client.workbench.views.source.Source::isMouseEventInSourcePane(Lcom/google/gwt/dom/client/NativeEvent;)(evt)) {  
                                  
                  // perform navigation
                  if (nav) {
                     if (evt.button === 3) {
                        self.@org.rstudio.studio.client.workbench.views.source.Source::onSourceNavigateBack()();
                     } else if (evt.button === 4) {
                        self.@org.rstudio.studio.client.workbench.views.source.Source::onSourceNavigateForward()(); 
                     }
                  }
                 
                  // prevent other handling
                  evt.preventDefault();
                  evt.stopPropagation();
                  evt.stopImmediatePropagation()
                  return false;
               }
            });
         }
         
         // mask mousedown from ace to prevent selection, mask mouseup from chrome 
         // to prevent navigation of the entire browser
         $wnd.addEventListener('mousedown', handler(false), false);
         $wnd.addEventListener('mouseup', handler(true), false);
      }
   } catch(err) {
      console.log(err);
   }
   }-*/;
   
   private boolean isMouseEventInSourcePane(NativeEvent event)
   {
      ArrayList<Widget> sourceWidgets = columnManager_.getWidgets(false);
      for (Widget sourceWidget : sourceWidgets)
      {
         Element sourceEl = sourceWidget.getElement();
         boolean inPane = event.getClientX() > sourceEl.getAbsoluteLeft() &&
                          event.getClientX() < sourceEl.getAbsoluteRight() &&
                          event.getClientY() > sourceEl.getAbsoluteTop() &&
                          event.getClientY() < sourceEl.getAbsoluteBottom();
         if (inPane)
            return true;
      }
      return false;
   }

   
  
=======

>>>>>>> f6ceb9c7
   @Handler
   public void onOpenNextFileOnFilesystem()
   {
      openAdjacentFile(true);
   }
   
   @Handler
   public void onOpenPreviousFileOnFilesystem()
   {
      openAdjacentFile(false);
   }
   
   @Handler
   public void onSpeakEditorLocation()
   {
      ariaLive_.announce(AriaLiveService.ON_DEMAND,
          columnManager_.getEditorPositionString(),
          Timing.IMMEDIATE,
          Severity.STATUS);
   }
   
   @Handler
   public void onZoomIn()
   {
      if (Desktop.hasDesktopFrame())
      {
         Desktop.getFrame().zoomIn();
      }
   }
   
   @Handler
   public void onZoomOut()
   {
      if (Desktop.hasDesktopFrame())
      {
         Desktop.getFrame().zoomOut();
      }
   }
   
   @Handler
   public void onZoomActualSize()
   {
      if (Desktop.hasDesktopFrame())
      {
         Desktop.getFrame().zoomActualSize();
      }
   }
   
   private void openAdjacentFile(final boolean forward)
   {
      // ensure we have an editor and a titled document is open
      if (!columnManager_.hasActiveEditor() ||
          StringUtil.isNullOrEmpty(columnManager_.getActiveDocPath()))
         return;
      
      final FileSystemItem activePath =
            FileSystemItem.createFile(columnManager_.getActiveDocPath());
      final FileSystemItem activeDir = activePath.getParentPath();
      
      server_.listFiles(
            activeDir,
            false,  // monitor result
            false,  // show hidden
            new ServerRequestCallback<DirectoryListing>()
            {
               @Override
               public void onResponseReceived(DirectoryListing listing)
               {
                  // read file listing (bail if there are no adjacent files)
                  JsArray<FileSystemItem> files = listing.getFiles();
                  int n = files.length();
                  if (n < 2)
                     return;
                  
                  // find the index of the currently open file
                  int index = -1;
                  for (int i = 0; i < n; i++)
                  {
                     FileSystemItem file = files.get(i);
                     if (file.equalTo(activePath))
                     {
                        index = i;
                        break;
                     }
                  }
                  
                  // if this failed for some reason, bail
                  if (index == -1)
                     return;
                  
                  // compute index of file to be opened (with wrap-around)
                  int target = (forward ? index + 1 : index - 1);
                  if (target < 0)
                     target = n - 1;
                  else if (target >= n)
                     target = 0;
                  
                  // extract the file and attempt to open
                  FileSystemItem targetItem = files.get(target);
                  columnManager_.openFile(targetItem);
               }

               @Override
               public void onError(ServerError error)
               {
                  Debug.logError(error);
               }
            });
   }


   private void attemptSourceNavigation(final SourceNavigation navigation,
                                        final AppCommand retryCommand)
   {
      // see if we can navigate by id
      String docId = navigation.getDocumentId();
      final EditingTarget target = columnManager_.findEditor(docId);
      if (target != null)
      {
         // check for navigation to the current position -- in this
         // case execute the retry command
         if (columnManager_.isActiveEditor(target) &&
             target.isAtSourceRow(navigation.getPosition()))
         {
            if (retryCommand.isEnabled())
               retryCommand.execute();
         }
         else
         {
            suspendSourceNavigationAdding_ = true;
            try
            {
               columnManager_.selectTab(target);
               target.restorePosition(navigation.getPosition());
            }
            finally
            {
               suspendSourceNavigationAdding_ = false;
            }
         }
      }

      // check for code browser navigation
      else if ((navigation.getPath() != null) &&
               navigation.getPath().startsWith(CodeBrowserEditingTarget.PATH))
      {
         columnManager_.activateCodeBrowser(
            navigation.getPath(),
            false,
            new SourceNavigationResultCallback<CodeBrowserEditingTarget>(
                                                      navigation.getPosition(),
                                                      retryCommand));
      }

      // check for file path navigation
      else if ((navigation.getPath() != null) &&
               !navigation.getPath().startsWith(DataItem.URI_PREFIX) &&
               !navigation.getPath().startsWith(ObjectExplorerHandle.URI_PREFIX))
      {
         FileSystemItem file = FileSystemItem.createFile(navigation.getPath());
         TextFileType fileType = fileTypeRegistry_.getTextTypeForFile(file);

         // open the file and restore the position
         columnManager_.openFile(file,
                                 fileType,
                                 new SourceNavigationResultCallback<EditingTarget>(
                                                                  navigation.getPosition(),
                                                                  retryCommand));
      }
      else
      {
         // couldn't navigate to this item, retry
         if (retryCommand.isEnabled())
            retryCommand.execute();
      }
   }

   @Override
   public void onCodeBrowserNavigation(final CodeBrowserNavigationEvent event)
   {
      // if this isn't the main source window, don't handle server-dispatched
      // code browser events
      if (event.serverDispatched() && !SourceWindowManager.isMainSourceWindow())
      {
         return;
      }

      tryExternalCodeBrowser(event.getFunction(), event, new Command()
      {
         @Override
         public void execute()
         {
            if (event.getDebugPosition() != null)
            {
               columnManager_.startDebug();
            }
            
            columnManager_.activateCodeBrowser(
               CodeBrowserEditingTarget.getCodeBrowserPath(event.getFunction()),
               !event.serverDispatched(),
               new ResultCallback<CodeBrowserEditingTarget,ServerError>() {
               @Override
               public void onSuccess(CodeBrowserEditingTarget target)
               {
                  target.showFunction(event.getFunction());
                  if (event.getDebugPosition() != null)
                  {
                     highlightDebugBrowserPosition(target, 
                           event.getDebugPosition(), 
                           event.getExecuting());
                  }
               }
            });
         }
      });
   }
   
   @Override
   public void onCodeBrowserFinished(final CodeBrowserFinishedEvent event)
   {
      tryExternalCodeBrowser(event.getFunction(), event, new Command()
      {
         @Override
         public void execute()
         {
            final String path = CodeBrowserEditingTarget.getCodeBrowserPath(
                  event.getFunction());
            columnManager_.closeTabWithPath(path, false);
         }
      });
   }
   
   @Override
   public void onCodeBrowserHighlight(final CodeBrowserHighlightEvent event)
   {
      tryExternalCodeBrowser(event.getFunction(), event, new Command()
      {
         @Override
         public void execute()
         {
            columnManager_.startDebug();
            columnManager_.activateCodeBrowser(
               CodeBrowserEditingTarget.getCodeBrowserPath(event.getFunction()),
               false,
               new ResultCallback<CodeBrowserEditingTarget,ServerError>() {
               @Override
               public void onSuccess(CodeBrowserEditingTarget target)
               {
                  // if we just stole this code browser from another window,
                  // we may need to repopulate it
                  if (StringUtil.isNullOrEmpty(target.getContext()))
                     target.showFunction(event.getFunction());
                  highlightDebugBrowserPosition(target, event.getDebugPosition(), 
                        true);
               }
            });
         }
      });
   }
   
   private void tryExternalCodeBrowser(SearchPathFunctionDefinition func, 
         CrossWindowEvent<?> event, 
         Command withLocalCodeBrowser)
   {
      final String path = CodeBrowserEditingTarget.getCodeBrowserPath(func);
      NavigationResult result = pWindowManager_.get().navigateToCodeBrowser(
            path, event);
      if (result.getType() != NavigationResult.RESULT_NAVIGATED)
      {
         withLocalCodeBrowser.execute();
      }
   }

   private void highlightDebugBrowserPosition(CodeBrowserEditingTarget target,
                                              DebugFilePosition pos,
                                              boolean executing)
   {
      target.highlightDebugLocation(SourcePosition.create(
               pos.getLine(), 
               pos.getColumn() - 1),
            SourcePosition.create(
               pos.getEndLine(),
               pos.getEndColumn() + 1),
            executing);
   }

   private class SourceNavigationResultCallback<T extends EditingTarget>
                        extends ResultCallback<T,ServerError>
   {
      public SourceNavigationResultCallback(SourcePosition restorePosition,
                                            AppCommand retryCommand)
      {
         suspendSourceNavigationAdding_ = true;
         restorePosition_ = restorePosition;
         retryCommand_ = retryCommand;
      }

      @Override
      public void onSuccess(final T target)
      {
         Scheduler.get().scheduleDeferred(new ScheduledCommand()
         {
            @Override
            public void execute()
            {
               try
               {
                  target.restorePosition(restorePosition_);
               }
               finally
               {
                  suspendSourceNavigationAdding_ = false;
               }
            }
         });
      }

      @Override
      public void onFailure(ServerError info)
      {
         suspendSourceNavigationAdding_ = false;
         if (retryCommand_.isEnabled())
            retryCommand_.execute();
      }

      @Override
      public void onCancelled()
      {
         suspendSourceNavigationAdding_ = false;
      }

      private final SourcePosition restorePosition_;
      private final AppCommand retryCommand_;
   }

   @Override
   public void onSnippetsChanged(SnippetsChangedEvent event)
   {
      SnippetHelper.onSnippetsChanged(event);
   }

   public SourceServerOperations getServer()
   {
      return server_;
   }

   public RemoteFileSystemContext getFileContext()
   {
      return fileContext_;
   }

   public boolean getInitialized()
   {
      return initialized_;
   }

   public void onOpenProfileEvent(OpenProfileEvent event)
   {
      onShowProfiler(event);
   }
   
   private void saveDocumentIds(JsArrayString ids, final CommandWithArg<Boolean> onSaveCompleted)
   {
      // we use a timer that fires the document save completed event,
      // just to ensure the server receives a response even if something
      // goes wrong during save or some client-side code throws. unfortunately
      // the current save code is wired up in such a way that it's difficult
      // to distinguish a success from failure, so we just make sure the
      // server receives a response after 5s (defaulting to failure)
      final Mutable<Boolean> savedSuccessfully = new Mutable<Boolean>(false);
      final Timer completedTimer = new Timer()
      {
         @Override
         public void run()
         {
            onSaveCompleted.execute(savedSuccessfully.get());
         }
      };
      completedTimer.schedule(5000);
      
      final Command onCompleted = new Command()
      {
         @Override
         public void execute()
         {
            savedSuccessfully.set(true);
            completedTimer.schedule(0);
         }
      };
      
      if (ids == null)
      {
         saveUnsavedDocuments(onCompleted);
      }
      else
      {
         final Set<String> idSet = new HashSet<String>();
         for (String id : JsUtil.asIterable(ids))
            idSet.add(id);
         
         saveUnsavedDocuments(idSet, onCompleted);
      }
   }
   
   @Override
   public void onRequestDocumentSave(RequestDocumentSaveEvent event)
   {
      saveDocumentIds(event.getDocumentIds(), success -> 
      {
         if (SourceWindowManager.isMainSourceWindow())
         {
            server_.requestDocumentSaveCompleted(success,
                  new VoidServerRequestCallback());
         }
      });
   }
   
   @Override
   public void onRequestDocumentClose(RequestDocumentCloseEvent event)
   {
      JsArrayString ids = event.getDocumentIds();
      Command closeEditors = () ->
      {
         // Close each of the requested tabs
         columnManager_.closeTabs(ids);
         
         // Let the server know we've completed the task
         if (SourceWindowManager.isMainSourceWindow())
         {
            server_.requestDocumentCloseCompleted(true,
                  new VoidServerRequestCallback());
         }
      };

      if (event.getSave())
      {
         // Saving, so save unsaved documents before closing the tab(s).
         saveDocumentIds(ids, success ->
         {
            if (success)
            {
               // All unsaved changes saved; OK to close
               closeEditors.execute();
            }
            else
            {
               // We didn't save (or the user cancelled), so let the server know
               if (SourceWindowManager.isMainSourceWindow())
               {
                  server_.requestDocumentCloseCompleted(false,
                        new VoidServerRequestCallback());
               }
            }
         });
      }
      else
      {
         // If not saving, just close the windows immediately
         closeEditors.execute();
      }
   }

   private void dispatchEditorEvent(final String id,
                                    final CommandWithArg<DocDisplay> command)
   {
      InputEditorDisplay console = consoleEditorProvider_.getConsoleEditor();

      boolean isConsoleEvent = false;
      if (console != null)
      {
         isConsoleEvent =
               (StringUtil.isNullOrEmpty(id) && console.isFocused()) ||
               "#console".equals(id);
      }
      if (isConsoleEvent)
      {
         command.execute((DocDisplay) console);
      }
      else
      {
         columnManager_.withTarget(id, new CommandWithArg<TextEditingTarget>()
         {
            @Override
            public void execute(TextEditingTarget target)
            {
               command.execute(target.getDocDisplay());
            }
         });
      }
      
   }
   
   @Override
   public void onSetSelectionRanges(final SetSelectionRangesEvent event)
   {
      dispatchEditorEvent(event.getData().getId(), new CommandWithArg<DocDisplay>()
      {
         @Override
         public void execute(DocDisplay docDisplay)
         {
            JsArray<Range> ranges = event.getData().getRanges();
            if (ranges.length() == 0)
               return;
            
            AceEditor editor = (AceEditor) docDisplay;
            editor.setSelectionRanges(ranges);
         }
      });
   }
   
   @Override
   public void onGetEditorContext(GetEditorContextEvent event)
   {
      GetEditorContextEvent.Data data = event.getData();
      int type = data.getType();

      if (type == GetEditorContextEvent.TYPE_ACTIVE_EDITOR)
      {
         if (consoleEditorHadFocusLast() || !columnManager_.hasActiveEditor())
            type = GetEditorContextEvent.TYPE_CONSOLE_EDITOR;
         else
            type = GetEditorContextEvent.TYPE_SOURCE_EDITOR;
      }

      if (type == GetEditorContextEvent.TYPE_CONSOLE_EDITOR)
      {
         InputEditorDisplay editor = consoleEditorProvider_.getConsoleEditor();
         if (editor != null && editor instanceof DocDisplay)
         {
            SourceColumnManager.getEditorContext("#console", "", (DocDisplay) editor, server_);
            return;
         }
      }
      else if (type == GetEditorContextEvent.TYPE_SOURCE_EDITOR)
      {
         if (columnManager_.attemptTextEditorActivate())
            return;
      }

      // We need to ensure a 'getEditorContext' event is always
      // returned as we have a 'wait-for' event on the server side
      server_.getEditorContextCompleted(
            GetEditorContextEvent.SelectionData.create(),
            new VoidServerRequestCallback());
   }
   
   @Override
   public void onReplaceRanges(final ReplaceRangesEvent event)
   {
      dispatchEditorEvent(event.getData().getId(), new CommandWithArg<DocDisplay>()
      {
         @Override
         public void execute(DocDisplay docDisplay)
         {
            doReplaceRanges(event, docDisplay);
         }
      });
   }

   private void doReplaceRanges(ReplaceRangesEvent event, DocDisplay docDisplay)
   {
      JsArray<ReplacementData> data = event.getData().getReplacementData();
      
      int n = data.length();
      for (int i = 0; i < n; i++)
      {
         ReplacementData el = data.get(n - i - 1);
         Range range = el.getRange();
         String text = el.getText();
         
         // A null range at this point is a proxy to use the current selection
         if (range == null)
            range = docDisplay.getSelectionRange();
         
         docDisplay.replaceRange(range, text);
      }
      docDisplay.focus();
   }

   private class StatFileEntry
   {
      public StatFileEntry(FileSystemItem fileIn, 
            CommandWithArg<FileSystemItem> actionIn)
      {
         file = fileIn;
         action = actionIn;
      }
      public final FileSystemItem file;
      public final CommandWithArg<FileSystemItem> action;
   }

   private final Commands commands_;
   final Queue<StatFileEntry> statQueue_ = new LinkedList<StatFileEntry>();
   SourceColumnManager columnManager_;
   private final SourceServerOperations server_;
   private final FileTypeRegistry fileTypeRegistry_;
   private final GlobalDisplay globalDisplay_;
   private final WorkbenchContext workbenchContext_;
   private final FileDialogs fileDialogs_;
   private final RemoteFileSystemContext fileContext_;
   private final EventBus events_;
   private final AriaLiveService ariaLive_;
   private final Session session_;
   private UserPrefs userPrefs_;
   private final ConsoleEditorProvider consoleEditorProvider_;
   private final RnwWeaveRegistry rnwWeaveRegistry_;

   private boolean suspendSourceNavigationAdding_;
  
   private static final String MODULE_SOURCE = "source-pane";
   private static final String KEY_ACTIVETAB = "activeTab";
   private boolean initialized_;
   
   private final Provider<SourceWindowManager> pWindowManager_;
   
   private final DependencyManager dependencyManager_;

   public final static int TYPE_FILE_BACKED = 0;
   public final static int TYPE_UNTITLED    = 1;
   public final static int OPEN_INTERACTIVE = 0;
   public final static int OPEN_REPLAY      = 1;
}<|MERGE_RESOLUTION|>--- conflicted
+++ resolved
@@ -2114,7 +2114,6 @@
       if (navigation != null)
          attemptSourceNavigation(navigation, commands_.sourceNavigateForward());
    }
-<<<<<<< HEAD
    
    // handle mouse forward and back buttons if the mouse is within a source pane
    private native final void handleMouseButtonNavigations() /*-{
@@ -2172,9 +2171,6 @@
 
    
   
-=======
-
->>>>>>> f6ceb9c7
    @Handler
    public void onOpenNextFileOnFilesystem()
    {
