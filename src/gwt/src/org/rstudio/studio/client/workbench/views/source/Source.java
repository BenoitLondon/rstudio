--- conflicted
+++ resolved
@@ -677,14 +677,8 @@
             manageCommands(true);
          });
       }
-<<<<<<< HEAD
          
       restoreDocuments(session_);
-=======
-      
-      restoreDocuments(session);
-
->>>>>>> 1d5ad280
       
       // get the key to use for active tab persistence; use ordinal-based key
       // for source windows rather than their ID to avoid unbounded accumulation
