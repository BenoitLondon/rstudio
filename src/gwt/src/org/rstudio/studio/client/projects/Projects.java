/*
 * Projects.java
 *
 * Copyright (C) 2009-18 by RStudio, Inc.
 *
 * Unless you have received this program directly from RStudio pursuant
 * to the terms of a commercial license agreement with RStudio, then
 * this program is licensed to you under the terms of version 3 of the
 * GNU Affero General Public License. This program is distributed WITHOUT
 * ANY EXPRESS OR IMPLIED WARRANTY, INCLUDING THOSE OF NON-INFRINGEMENT,
 * MERCHANTABILITY OR FITNESS FOR A PARTICULAR PURPOSE. Please refer to the
 * AGPL (http://www.gnu.org/licenses/agpl-3.0.txt) for more details.
 *
 */
package org.rstudio.studio.client.projects;


import java.util.ArrayList;

import org.rstudio.core.client.Debug;
import org.rstudio.core.client.SerializedCommand;
import org.rstudio.core.client.SerializedCommandQueue;
import org.rstudio.core.client.StringUtil;
import org.rstudio.core.client.command.CommandBinder;
import org.rstudio.core.client.command.Handler;
import org.rstudio.core.client.files.FileSystemItem;
import org.rstudio.core.client.regex.Pattern;
import org.rstudio.core.client.widget.MessageDialog;
import org.rstudio.core.client.widget.Operation;
import org.rstudio.core.client.widget.ProgressIndicator;
import org.rstudio.core.client.widget.ProgressOperationWithInput;
import org.rstudio.studio.client.RStudioGinjector;
import org.rstudio.studio.client.application.ApplicationQuit;
import org.rstudio.studio.client.application.ApplicationTutorialEvent;
import org.rstudio.studio.client.application.Desktop;
import org.rstudio.studio.client.application.events.EventBus;
import org.rstudio.studio.client.application.model.ApplicationServerOperations;
import org.rstudio.studio.client.application.model.RVersionSpec;
import org.rstudio.studio.client.common.GlobalDisplay;
import org.rstudio.studio.client.common.SimpleRequestCallback;
import org.rstudio.studio.client.common.console.ConsoleProcess;
import org.rstudio.studio.client.common.console.ProcessExitEvent;
import org.rstudio.studio.client.common.vcs.GitServerOperations;
import org.rstudio.studio.client.common.vcs.VCSConstants;
import org.rstudio.studio.client.common.vcs.VcsCloneOptions;
import org.rstudio.studio.client.packrat.model.PackratServerOperations;
import org.rstudio.studio.client.projects.events.OpenProjectErrorEvent;
import org.rstudio.studio.client.projects.events.OpenProjectErrorHandler;
import org.rstudio.studio.client.projects.events.OpenProjectFileEvent;
import org.rstudio.studio.client.projects.events.OpenProjectFileHandler;
import org.rstudio.studio.client.projects.events.OpenProjectNewWindowEvent;
import org.rstudio.studio.client.projects.events.OpenProjectNewWindowHandler;
import org.rstudio.studio.client.projects.events.RequestOpenProjectEvent;
import org.rstudio.studio.client.projects.events.SwitchToProjectEvent;
import org.rstudio.studio.client.projects.events.SwitchToProjectHandler;
import org.rstudio.studio.client.projects.events.NewProjectEvent;
import org.rstudio.studio.client.projects.events.NewProjectFolderEvent;
import org.rstudio.studio.client.projects.events.NewProjectFromVcsEvent;
import org.rstudio.studio.client.projects.events.OpenProjectEvent;
import org.rstudio.studio.client.projects.model.NewProjectContext;
import org.rstudio.studio.client.projects.model.NewProjectInput;
import org.rstudio.studio.client.projects.model.NewProjectResult;
import org.rstudio.studio.client.projects.model.OpenProjectParams;
import org.rstudio.studio.client.projects.model.ProjectsServerOperations;
import org.rstudio.studio.client.projects.model.RProjectOptions;
import org.rstudio.studio.client.projects.ui.newproject.NewProjectWizard;
import org.rstudio.studio.client.projects.ui.prefs.ProjectPreferencesDialog;
import org.rstudio.studio.client.server.ServerError;
import org.rstudio.studio.client.server.ServerRequestCallback;
import org.rstudio.studio.client.server.Void;
import org.rstudio.studio.client.server.VoidServerRequestCallback;
import org.rstudio.studio.client.server.remote.RResult;
import org.rstudio.studio.client.workbench.WorkbenchContext;
import org.rstudio.studio.client.workbench.commands.Commands;
import org.rstudio.studio.client.workbench.events.SessionInitEvent;
import org.rstudio.studio.client.workbench.events.SessionInitHandler;
import org.rstudio.studio.client.workbench.model.RemoteFileSystemContext;
import org.rstudio.studio.client.workbench.model.Session;
import org.rstudio.studio.client.workbench.model.SessionInfo;
import org.rstudio.studio.client.workbench.prefs.model.UIPrefs;
import org.rstudio.studio.client.workbench.views.vcs.common.ConsoleProgressDialog;

import com.google.gwt.core.client.GWT;
import com.google.gwt.user.client.Command;
import com.google.inject.Inject;
import com.google.inject.Provider;
import com.google.inject.Singleton;

@Singleton
public class Projects implements OpenProjectFileHandler,
                                 SwitchToProjectHandler,
                                 OpenProjectErrorHandler,
                                 OpenProjectNewWindowHandler,
                                 NewProjectEvent.Handler,
                                 NewProjectFromVcsEvent.Handler,
                                 NewProjectFolderEvent.Handler,
                                 OpenProjectEvent.Handler,
                                 RequestOpenProjectEvent.Handler
{
   public interface Binder extends CommandBinder<Commands, Projects> {}
   
   @Inject
   public Projects(GlobalDisplay globalDisplay,
                   final Session session,
                   Provider<ProjectMRUList> pMRUList,
                   SharedProject sharedProject,
                   RemoteFileSystemContext fsContext,
                   ApplicationQuit applicationQuit,
                   ProjectsServerOperations projServer,
                   PackratServerOperations packratServer,
                   ApplicationServerOperations appServer,
                   GitServerOperations gitServer,
                   EventBus eventBus,
                   Binder binder,
                   final Commands commands,
                   ProjectOpener opener,
                   Provider<ProjectPreferencesDialog> pPrefDialog,
                   Provider<WorkbenchContext> pWorkbenchContext,
                   Provider<UIPrefs> pUIPrefs)
   {
      globalDisplay_ = globalDisplay;
      eventBus_ = eventBus;
      pMRUList_ = pMRUList;
      applicationQuit_ = applicationQuit;
      projServer_ = projServer;
      packratServer_ = packratServer;
      appServer_ = appServer;
      gitServer_ = gitServer;
      fsContext_ = fsContext;
      session_ = session;
      pWorkbenchContext_ = pWorkbenchContext;
      pPrefDialog_ = pPrefDialog;
      pUIPrefs_ = pUIPrefs;
      opener_ = opener;

      binder.bind(commands, this);
       
      eventBus.addHandler(OpenProjectErrorEvent.TYPE, this);
      eventBus.addHandler(SwitchToProjectEvent.TYPE, this);
      eventBus.addHandler(OpenProjectFileEvent.TYPE, this);
      eventBus.addHandler(OpenProjectNewWindowEvent.TYPE, this);
      eventBus.addHandler(NewProjectEvent.TYPE, this);
      eventBus.addHandler(NewProjectFromVcsEvent.TYPE, this);
      eventBus.addHandler(NewProjectFolderEvent.TYPE, this);
      eventBus.addHandler(OpenProjectEvent.TYPE, this);
      eventBus.addHandler(RequestOpenProjectEvent.TYPE, this);
      
      eventBus.addHandler(SessionInitEvent.TYPE, new SessionInitHandler() {
         public void onSessionInit(SessionInitEvent sie)
         {
            SessionInfo sessionInfo = session.getSessionInfo();
            
            // ensure mru is initialized
            ProjectMRUList mruList = pMRUList_.get();
            
            // enable/disable commands
            String activeProjectFile = sessionInfo.getActiveProjectFile();
            boolean hasProject = activeProjectFile != null;
            commands.closeProject().setEnabled(hasProject);
            commands.projectOptions().setEnabled(hasProject);
            if (!hasProject)
            {
               commands.setWorkingDirToProjectDir().remove();
               commands.showDiagnosticsProject().remove();
            }
            boolean enableProjectSharing = hasProject && 
                  sessionInfo.projectSupportsSharing();
            commands.shareProject().setEnabled(enableProjectSharing);
            commands.shareProject().setVisible(enableProjectSharing);
            
            // remove version control commands if necessary
            if (!sessionInfo.isVcsEnabled())
            {
               commands.activateVcs().remove();
               commands.layoutZoomVcs().remove();
               commands.vcsCommit().remove();
               commands.vcsShowHistory().remove();
               commands.vcsPull().remove();
               commands.vcsPush().remove();
               commands.vcsCleanup().remove();
            }
            else
            {
               commands.activateVcs().setMenuLabel(
                                    "Show _" + sessionInfo.getVcsName());
               commands.layoutZoomVcs().setMenuLabel(
                                    "Zoom _" + sessionInfo.getVcsName());
               
               // customize for svn if necessary
               if (sessionInfo.getVcsName() == VCSConstants.SVN_ID)
               {
                  commands.vcsPush().remove();
                  commands.vcsPull().setButtonLabel("Update");
                  commands.vcsPull().setMenuLabel("_Update");
               }    
               
               // customize for git if necessary
               if (sessionInfo.getVcsName() == VCSConstants.GIT_ID)
               {
                  commands.vcsCleanup().remove();
               }
            }
            
            // disable the open project in new window if necessary
            if (!Desktop.isDesktop() || !sessionInfo.getMultiSession())
               commands.openProjectInNewWindow().remove();
            
            // maintain mru
            if (hasProject)
               mruList.add(activeProjectFile);
         }
      });
   }
   
   @Handler
<<<<<<< HEAD
=======
   public void onClearRecentProjects()
   {  
      // Clear the contents of the most recently used list of projects
      pMRUList_.get().clear();
   }
   
   @Handler
>>>>>>> 359d9716
   public void onNewProject()
   {
      handleNewProject(false, true);
   }
   
   private void handleNewProject(boolean forceSaveAll, 
                                 final boolean allowOpenInNewWindow)
   {
      // first resolve the quit context (potentially saving edited documents   
      // and determining whether to save the R environment on exit)
      applicationQuit_.prepareForQuit("Save Current Workspace",
         true /*allowCancel*/,
         forceSaveAll,
         new ApplicationQuit.QuitContext() {
           @Override
           public void onReadyToQuit(final boolean saveChanges)
           {
              projServer_.getNewProjectContext(
                new SimpleRequestCallback<NewProjectContext>() {
                   @Override
                   public void onResponseReceived(NewProjectContext context)
                   {
                      NewProjectWizard wiz = new NewProjectWizard(
                         session_.getSessionInfo(),
                         pUIPrefs_.get(),
                         pWorkbenchContext_.get(),
                         new NewProjectInput(
                            FileSystemItem.createDir(
                               pUIPrefs_.get().defaultProjectLocation().getValue()), 
                            context
                         ),
                         allowOpenInNewWindow,
                         
                         new ProgressOperationWithInput<NewProjectResult>() {

                          @Override
                          public void execute(NewProjectResult newProject, 
                                              ProgressIndicator indicator)
                          {
                             indicator.onCompleted();
                             createNewProject(newProject, saveChanges); 
                          }
                      });
                      wiz.showModal();  
                   }
              });
           }  
      });
      
      
   }
   

   @Override
   public void onNewProjectEvent(NewProjectEvent event)
   {
      handleNewProject(event.getForceSaveAll(), 
                       event.getAllowOpenInNewWindow());
   }

   @Override
   public void onNewProjectFromVcsEvent(NewProjectFromVcsEvent event)
   {
      if (event.getVcsId() != VCSConstants.GIT_ID)
      {
         Debug.logWarning("Unsupported VCS type invoked through API");
         return;
      }

      boolean saveChanges = false;
      String url = event.getRepoUrl().trim();
      String username = event.getUsername().trim();
      String checkoutDir = event.getDirName().trim();
      String dir = event.getDestDir().trim();
      if (url.length() > 0 && checkoutDir.length() > 0 && dir.length() > 0)
      {
         String projFile = projFileFromDir(
               FileSystemItem.createDir(dir).completePath(checkoutDir));
         
         VcsCloneOptions options = VcsCloneOptions.create(event.getVcsId(),
                                                          url,
                                                          username,
                                                          checkoutDir,
                                                          dir);
         NewProjectResult newProject = new NewProjectResult(
               projFile, 
               false /*createGitRepo*/,
               false /*usePackrat*/,
               dir,
               options,
               null /*newPackageOptions*/,
               null /*newShinyAppOptions*/,
               null /*projectTemplateOptions*/,
               event.getTutorialCommand());

         createNewProject(newProject, saveChanges);
      }
   }
   
   @Override
   public void onNewProjectFolderEvent(NewProjectFolderEvent event)
   {
      String name = event.getDirName().trim();
      String dir = event.getDestDir().trim();
      if (name.length() > 0 && dir.length() > 0)
      {
         String projDir = FileSystemItem.createDir(dir).completePath(name);
         String projFile = Projects.projFileFromDir(projDir);
         NewProjectResult newProject = new NewProjectResult(
               projFile,
               event.getCreateRepo(),
               false/*usePackRat*/,
               dir,
               null/*vcsCloneOptions*/,
               null/*newPackageOptions*/,
               null/*newShinyAppOptions*/,
               null/*projectTemplateOptions*/,
               event.getTutorialCommand());
         
         createNewProject(newProject, false/*saveChanges*/);
      }
   }

   public static String projFileFromDir(String dir)
   {
      FileSystemItem dirItem = FileSystemItem.createDir(dir);
      return FileSystemItem.createFile(
        dirItem.completePath(dirItem.getName() + ".Rproj")).getPath();
   }
   
   private void notifyTutorialCreateNewResult(NewProjectResult newProject,
                                              boolean success,
                                              String resultMessage)
   {
      if (StringUtil.isNullOrEmpty(newProject.getInvokedByTutorialApi()))
      {
         // not triggered by Tutorial Api, nobody to report to
         return;
      }
      
      eventBus_.fireEvent(new ApplicationTutorialEvent(
            success ? ApplicationTutorialEvent.API_SUCCESS : ApplicationTutorialEvent.API_ERROR,
            newProject.getInvokedByTutorialApi(),
            resultMessage)); 
   }

   private void createNewProject(final NewProjectResult newProject,
                                 final boolean saveChanges)
   {
      // This gets a little crazy. We have several pieces of asynchronous logic
      // that each may or may not need to be executed, depending on the type
      // of project being created and on whether the previous pieces of logic
      // succeed. Plus we have this ProgressIndicator that needs to be fed
      // properly.

      final ProgressIndicator indicator = globalDisplay_.getProgressIndicator(
                                                      "Error Creating Project");
      
      // Here's the command queue that will hold the various operations.
      final SerializedCommandQueue createProjectCmds =
                                                  new SerializedCommandQueue();

      // WARNING: When calling addCommand, BE SURE TO PASS FALSE as the second
      // argument, to delay running of the commands until they are all
      // scheduled.

      // First, attempt to update the default project location pref
      createProjectCmds.addCommand(new SerializedCommand()
      {
         @Override
         public void onExecute(final Command continuation)
         {
            UIPrefs uiPrefs = pUIPrefs_.get();
            
            // update default project location pref if necessary
            if ((newProject.getNewDefaultProjectLocation() != null) ||
                (newProject.getCreateGitRepo() != 
                 uiPrefs.newProjGitInit().getValue()))
            {
               indicator.onProgress("Saving defaults...");

               if (newProject.getNewDefaultProjectLocation() != null)
               {
                  uiPrefs.defaultProjectLocation().setGlobalValue(
                     newProject.getNewDefaultProjectLocation());
               }
               
               if (newProject.getCreateGitRepo() != 
                   uiPrefs.newProjGitInit().getValue())
               {
                  uiPrefs.newProjGitInit().setGlobalValue(
                                          newProject.getCreateGitRepo());
               }
               
               // call the server -- in all cases continue on with
               // creating the project (swallow errors updating the pref)
               projServer_.setUiPrefs(
                     session_.getSessionInfo().getUiPrefs(),
                     new VoidServerRequestCallback(indicator) {
                        @Override
                        public void onResponseReceived(Void response)
                        {
                           continuation.execute();
                        }

                        @Override
                        public void onError(ServerError error)
                        {
                           super.onError(error);
                           continuation.execute();
                        }
                     });
            }
            else
            {
               continuation.execute();
            }
         }
      }, false);

      // Next, if necessary, clone a repo
      if (newProject.getVcsCloneOptions() != null)
      {
         createProjectCmds.addCommand(new SerializedCommand()
         {
            @Override
            public void onExecute(final Command continuation)
            {
               VcsCloneOptions cloneOptions = newProject.getVcsCloneOptions();
               
               if (cloneOptions.getVcsName() == (VCSConstants.GIT_ID))
                  indicator.onProgress("Cloning Git repository...");
               else
                  indicator.onProgress("Checking out SVN repository...");
               
               gitServer_.vcsClone(
                     cloneOptions,
                     new ServerRequestCallback<ConsoleProcess>() {
                        @Override
                        public void onResponseReceived(ConsoleProcess proc)
                        {
                           final ConsoleProgressDialog consoleProgressDialog = 
                                 new ConsoleProgressDialog(proc, gitServer_);
                           consoleProgressDialog.showModal();
           
                           proc.addProcessExitHandler(new ProcessExitEvent.Handler()
                           {
                              @Override
                              public void onProcessExit(ProcessExitEvent event)
                              {
                                 if (event.getExitCode() == 0)
                                 {
                                    consoleProgressDialog.hide();
                                    continuation.execute();
                                 }
                                 else
                                 {
                                    notifyTutorialCreateNewResult(newProject, false, "vcsClone failed");
                                    indicator.onCompleted();
                                 }
                              }
                           }); 
                        }

                        @Override
                        public void onError(ServerError error)
                        {
                           Debug.logError(error);
                           indicator.onError(error.getUserMessage());
                           notifyTutorialCreateNewResult(newProject, false, error.getUserMessage());
                        }
                     });
            }
         }, false);
      }

      // Next, create the project itself -- depending on the type, this
      // could involve creating an R package, or Shiny application, and so on.
      createProjectCmds.addCommand(new SerializedCommand()
      {
         @Override
         public void onExecute(final Command continuation)
         {
            // Validate the package name if we're creating a package
            if (newProject.getNewPackageOptions() != null)
            {
               final String packageName =
                     newProject.getNewPackageOptions().getPackageName();

               if (!PACKAGE_NAME_PATTERN.test(packageName))
               {
                  indicator.onError(
                        "Invalid package name '" + packageName + "': " +
                              "package names must start with a letter, and contain " +
                              "only letters and numbers."
                        );
                  notifyTutorialCreateNewResult(newProject, false, 
                        "Invalid package name " + packageName);
                  return;
               }
            }
            
            indicator.onProgress("Creating project...");
            
            if (newProject.getNewPackageOptions() == null)
            {
               projServer_.createProject(
                     newProject.getProjectFile(),
                     newProject.getNewPackageOptions(),
                     newProject.getNewShinyAppOptions(),
                     newProject.getProjectTemplateOptions(),
                     new VoidServerRequestCallback(indicator)
                     {
                        @Override
                        public void onSuccess()
                        {
                           continuation.execute();
                        }
                     });
            }
            else
            {
               String projectFile = newProject.getProjectFile();
               String packageDirectory = projectFile.substring(0,
                     projectFile.lastIndexOf('/'));
               
               projServer_.packageSkeleton(
                     newProject.getNewPackageOptions().getPackageName(),
                     packageDirectory,
                     newProject.getNewPackageOptions().getCodeFiles(),
                     newProject.getNewPackageOptions().getUsingRcpp(),
                     new ServerRequestCallback<RResult<Void>>()
                     {
                        
                        @Override
                        public void onResponseReceived(RResult<Void> response)
                        {
                           if (response.failed())
                           {
                              indicator.onError(response.errorMessage());
                              notifyTutorialCreateNewResult(newProject, false, "creating project");
                           }
                           else
                           {
                              continuation.execute();
                           }
                        }

                        @Override
                        public void onError(ServerError error)
                        {
                           Debug.logError(error);
                           indicator.onError(error.getUserMessage());
                           notifyTutorialCreateNewResult(newProject, false, error.getUserMessage());
                        }
                     });
                     
            }

         }
      }, false);
      
      // Next, initialize a git repo if requested
      if (newProject.getCreateGitRepo())
      {
         createProjectCmds.addCommand(new SerializedCommand()
         {
            @Override
            public void onExecute(final Command continuation)
            {
               indicator.onProgress("Initializing git repository...");

               String projDir = FileSystemItem.createFile(
                     newProject.getProjectFile()).getParentPathString();
               
               gitServer_.gitInitRepo(
                     projDir,
                     new VoidServerRequestCallback(indicator)
                     {
                        @Override
                        public void onSuccess()
                        {
                           continuation.execute();
                        }
                        
                        @Override
                        public void onFailure()
                        {
                           continuation.execute();
                        }
                     });
            }
         }, false);
      }
      
      // Generate a new packrat project
      if (newProject.getUsePackrat()) {
         createProjectCmds.addCommand(new SerializedCommand() 
         {
            
            @Override
            public void onExecute(final Command continuation) {
               
               indicator.onProgress("Initializing packrat project...");
               
               String projDir = FileSystemItem.createFile(
                  newProject.getProjectFile()
               ).getParentPathString();
               
               packratServer_.packratBootstrap(
                  projDir, 
                  false,
                  new VoidServerRequestCallback(indicator) {
                     @Override
                     public void onSuccess()
                     {
                        continuation.execute();
                     }
                  });
            }
         }, false);
      }
      
      if (newProject.getOpenInNewWindow())
      {
         createProjectCmds.addCommand(new SerializedCommand() {

            @Override
            public void onExecute(final Command continuation)
            {
               FileSystemItem project = FileSystemItem.createFile(
                                               newProject.getProjectFile());
               if (Desktop.isDesktop())
               {
                  Desktop.getFrame().openProjectInNewWindow(project.getPath());                   
                  continuation.execute();
               }
               else
               {
                  notifyTutorialCreateNewResult(newProject, true, "");
                  indicator.onProgress("Preparing to open project...");
                  serverOpenProjectInNewWindow(project, 
                                               newProject.getRVersion(),
                                               continuation); 
               } 
            }
         }, false);
      }

      // If we get here, dismiss the progress indicator
      createProjectCmds.addCommand(new SerializedCommand()
      {
         @Override
         public void onExecute(Command continuation)
         {
            indicator.onCompleted();
            notifyTutorialCreateNewResult(newProject, true, "");
            
            if (!newProject.getOpenInNewWindow())
            {
               applicationQuit_.performQuit(
                                 null,
                                 saveChanges,
                                 newProject.getProjectFile(),
                                 newProject.getRVersion());
            }
            
            continuation.execute();
         }
      }, false);

      // Now set it all in motion!
      createProjectCmds.run();
   }


   @Handler
   public void onOpenProject()
   {
      showOpenProjectDialog(ProjectOpener.PROJECT_TYPE_FILE);
   }
   
   @Override
   public void onOpenProjectEvent(OpenProjectEvent event)
   {
      showOpenProjectDialog(ProjectOpener.PROJECT_TYPE_FILE,
                            event.getForceSaveAll(),
                            event.getAllowOpenInNewWindow());
   }
   
   @Override
   public void onRequestOpenProjectEvent(RequestOpenProjectEvent event)
   {
      String projFile = event.getProjectFile();
      if (event.isNewSession())
      {
         eventBus_.fireEvent(new OpenProjectNewWindowEvent(projFile, null));
      }
      else
      {
         eventBus_.fireEvent(new SwitchToProjectEvent(projFile));
      }
   }
   
   @Handler
   public void onOpenProjectInNewWindow()
   {
      showOpenProjectDialog(ProjectOpener.PROJECT_TYPE_FILE,
         false,
         new ProgressOperationWithInput<OpenProjectParams>() 
         {
            @Override
            public void execute(final OpenProjectParams input,
                                ProgressIndicator indicator)
            {
               indicator.onCompleted();
               
               if (input == null)
                  return;
               
               eventBus_.fireEvent(
                   new OpenProjectNewWindowEvent(
                         input.getProjectFile().getPath(),
                         input.getRVersion()));
            }
         });
   }
   
   @Handler
   public void onOpenSharedProject()
   {
      showOpenProjectDialog(ProjectOpener.PROJECT_TYPE_SHARED);
   }
   
   @Override
   public void onOpenProjectNewWindow(OpenProjectNewWindowEvent event)
   {
      // call the desktop to open the project (since it is
      // a conventional foreground gui application it has
      // less chance of running afowl of desktop app creation
      // & activation restrictions)
      FileSystemItem project = FileSystemItem.createFile(event.getProject());
      if (Desktop.isDesktop())
         Desktop.getFrame().openProjectInNewWindow(project.getPath());
      else
         serverOpenProjectInNewWindow(project, event.getRVersion(), null);
   }
   
   
   
   @Handler
   public void onCloseProject()
   {
      // first resolve the quit context (potentially saving edited documents
      // and determining whether to save the R environment on exit)
      applicationQuit_.prepareForQuit("Close Project", new ApplicationQuit.QuitContext() {
         public void onReadyToQuit(final boolean saveChanges)
         {
            applicationQuit_.performQuit(null, saveChanges, NONE);
         }});
   }
   
   @Handler
   public void onProjectOptions()
   {
      showProjectOptions(ProjectPreferencesDialog.GENERAL);
   }

   @Handler
   public void onProjectSweaveOptions()
   {
      showProjectOptions(ProjectPreferencesDialog.SWEAVE);
   }
   
   @Handler
   public void onBuildToolsProjectSetup()
   {   
      // check whether there is a project active
      if (!hasActiveProject())
      { 
         globalDisplay_.showMessage(
               MessageDialog.INFO, 
               "No Active Project", 
               "Build tools can only be configured from within an " +
               "RStudio project.");
        
      }
      else
      {
         showProjectOptions(ProjectPreferencesDialog.BUILD);
      }
   }
   
   
   @Handler
   public void onVersionControlProjectSetup()
   {
      // check whether there is a project active
      if (!hasActiveProject())
      { 
         globalDisplay_.showMessage(
               MessageDialog.INFO, 
               "No Active Project", 
               "Version control features can only be accessed from within an " +
               "RStudio project. Note that if you have an existing directory " +
               "under version control you can associate an RStudio project " +
               "with that directory using the New Project dialog.");
        
      }
      else
      {
         showProjectOptions(ProjectPreferencesDialog.VCS);
      }
   }
   
   @Handler
   public void onPackratBootstrap()
   {
      showProjectOptions(ProjectPreferencesDialog.PACKRAT);
   }
   
   @Handler
   public void onPackratOptions()
   {
      showProjectOptions(ProjectPreferencesDialog.PACKRAT);
   }
   
   public void showProjectOptions(final int initialPane)
   {
      final ProgressIndicator indicator = globalDisplay_.getProgressIndicator(
                                                      "Error Reading Options");
      indicator.onProgress("Reading options...");

      projServer_.readProjectOptions(new SimpleRequestCallback<RProjectOptions>() {

         @Override
         public void onResponseReceived(RProjectOptions options)
         {
            indicator.onCompleted();

            ProjectPreferencesDialog dlg = pPrefDialog_.get();
            dlg.initialize(options);
            dlg.activatePane(initialPane);
            dlg.showModal(); 
         }});
   }
   
   @Override
   public void onOpenProjectFile(final OpenProjectFileEvent event)
   {
      // project options for current project
      FileSystemItem projFile = event.getFile();
      if (projFile.getPath() ==
                  session_.getSessionInfo().getActiveProjectFile())
      {
         onProjectOptions();
         return;
      }
      
      // prompt to confirm
      String projectPath = projFile.getParentPathString();
      globalDisplay_.showYesNoMessage(GlobalDisplay.MSG_QUESTION,  
         "Confirm Open Project",
         "Do you want to open the project " + projectPath + "?",
          new Operation() 
          { 
             public void execute()
             {
                 switchToProject(event.getFile().getPath());
             }
          },  
          true);   
   }
   

   @Override
   public void onSwitchToProject(final SwitchToProjectEvent event)
   {
      switchToProject(event.getProject(), event.getForceSaveAll(), event.getInvokedByTutorialApi());
   }
   
   @Override
   public void onOpenProjectError(OpenProjectErrorEvent event)
   {
      // show error dialog
      String msg = "Project '" + event.getProject() + "' " +
                   "could not be opened: " + event.getMessage();
      
      if (session_.getSessionInfo().getAllowOpenSharedProjects())
      {
         msg += "\n\nEnsure the project URL is correct; if it is, contact the project" +
               " owner to request access.";
      }       
      
      ArrayList<String> buttons = new ArrayList<String>();
      buttons.add("OK");
      ArrayList<Operation> ops = new ArrayList<Operation>();
      ops.add(new Operation()
      {
         @Override
         public void execute()
         {
            // close the project by switching to the empty project
            // this puts us in a known good state instead of hanging
            // out in a session we shouldn't be using
            onCloseProject();
         }
      });
      
      RStudioGinjector.INSTANCE.getGlobalDisplay().showGenericDialog(
            GlobalDisplay.MSG_ERROR, 
            "Error Opening Project", 
            msg, buttons, ops, 0);
      
      // remove from mru list
      pMRUList_.get().remove(event.getProject());
   }
   
   private boolean hasActiveProject()
   {
      return session_.getSessionInfo().getActiveProjectFile() != null;
   }
   
   private void switchToProject(String projectFilePath)
   {
      switchToProject(projectFilePath, false, null);
   }
   
   private void switchToProject(final String projectFilePath, 
                                final boolean forceSaveAll,
                                final String invokedByTutorialApi)
   {
      final boolean allowCancel = StringUtil.isNullOrEmpty(invokedByTutorialApi);
      
      // validate that the switch will actually work
      projServer_.validateProjectPath(
                      projectFilePath,
                      new SimpleRequestCallback<Boolean>() {
                         
         @Override
         public void onResponseReceived(Boolean valid)
         {
            if (valid)
            {
               applicationQuit_.prepareForQuit("Switch Projects",
                  allowCancel,
                  forceSaveAll,
                  new ApplicationQuit.QuitContext() {
                  public void onReadyToQuit(final boolean saveChanges)
                  {
                     applicationQuit_.performQuit(invokedByTutorialApi, saveChanges, projectFilePath);
                  }
               });
            }
            else
            {
               // show error dialog
               showProjectOpenError(projectFilePath);
                
               // remove from mru list
               pMRUList_.get().remove(projectFilePath);
            }
         }
      });
   }
   
   private void showOpenProjectDialog(
                  int defaultType,
                  boolean allowOpenInNewWindow,
                  ProgressOperationWithInput<OpenProjectParams> onCompleted)
   {
      opener_.showOpenProjectDialog(fsContext_, projServer_,
            "~", 
            defaultType, allowOpenInNewWindow, onCompleted);
   }
   
   @Handler
   public void onShowDiagnosticsProject()
   {
      final ProgressIndicator indicator = globalDisplay_.getProgressIndicator("Lint");
      indicator.onProgress("Analyzing project sources...");
      projServer_.analyzeProject(new ServerRequestCallback<Void>()
      {
         @Override
         public void onResponseReceived(Void response)
         {
            indicator.onCompleted();
         }
         
         @Override
         public void onError(ServerError error)
         {
            Debug.logError(error);
            indicator.onCompleted();
         }
      });
   }
   
   private void serverOpenProjectInNewWindow(FileSystemItem project,
                                             RVersionSpec rVersion,
                                             final Command onSuccess)
   {
      appServer_.getNewSessionUrl(
                    GWT.getHostPageBaseURL(),
                    true,
                    project.getParentPathString(), 
                    rVersion,
        new SimpleRequestCallback<String>() {

         @Override
         public void onResponseReceived(String url)
         {
            if (onSuccess != null)
               onSuccess.execute();
            
            globalDisplay_.openWindow(url);
         }
      });
   }
   
   private void showOpenProjectDialog(final int projectType)
   {
      showOpenProjectDialog(projectType, false, true);
   }
   
   private void showOpenProjectDialog(final int projectType, 
                                      boolean forceSaveAll,
                                      final boolean allowOpenInNewWindow)
   {
      // first resolve the quit context (potentially saving edited documents
      // and determining whether to save the R environment on exit)
      applicationQuit_.prepareForQuit("Switch Projects",
                                      true /*allowCancel*/,
                                      forceSaveAll,
                                      new ApplicationQuit.QuitContext() {
         public void onReadyToQuit(final boolean saveChanges)
         {
            showOpenProjectDialog(projectType,
               allowOpenInNewWindow,
               new ProgressOperationWithInput<OpenProjectParams>() 
               {
                  @Override
                  public void execute(final OpenProjectParams input,
                                      ProgressIndicator indicator)
                  {
                     indicator.onCompleted();
                     
                     if (input == null || input.getProjectFile() == null)
                        return;
                     
                     String projectPath = input.getProjectFile().getPath();
                     
                     // lambda to invoke to actually open the project
                     final Runnable openProject = ()-> 
                     {
                        if (input.inNewSession())
                        {
                           // open new window if requested
                           eventBus_.fireEvent(
                               new OpenProjectNewWindowEvent(
                                     input.getProjectFile().getPath(),
                                     input.getRVersion()));
                        }
                        else
                        {
                           // perform quit
                           applicationQuit_.performQuit(null, saveChanges,
                                 input.getProjectFile().getPath());
                        }
                     };
                     
                     // validate that the open will actually work before attempting to open the project
                     projServer_.validateProjectPath(
                                     projectPath,
                                     new SimpleRequestCallback<Boolean>() {
                                        
                        @Override
                        public void onResponseReceived(Boolean valid)
                        {
                           if (valid)
                           {
                              // open the project
                              openProject.run();
                           }
                           else
                           {
                              // show error dialog
                              showProjectOpenError(projectPath);
                           }
                        }
                        
                        @Override
                        public void onError(ServerError error)
                        {
                           Debug.logError(error);
                           
                           // attempt to open project anyway to ensure user does not get stuck
                           openProject.run();
                        }
                     });
                  }   
               });
         }
      }); 
   }
   
   private void showProjectOpenError(String projectFilePath)
   {
      String msg = "Project '" + projectFilePath + "' " +
            "does not exist (it has been moved or deleted), or it " +
            "is not writeable";
      globalDisplay_.showErrorMessage("Error Opening Project", msg);
   }

   private final Provider<ProjectMRUList> pMRUList_;
   private final ApplicationQuit applicationQuit_;
   private final ProjectsServerOperations projServer_;
   private final PackratServerOperations packratServer_;
   private final ApplicationServerOperations appServer_;
   private final GitServerOperations gitServer_;
   private final RemoteFileSystemContext fsContext_;
   private final GlobalDisplay globalDisplay_;
   private final EventBus eventBus_;
   private final Session session_;
   private final Provider<WorkbenchContext> pWorkbenchContext_;
   private final Provider<ProjectPreferencesDialog> pPrefDialog_;
   private final Provider<UIPrefs> pUIPrefs_;
   private final ProjectOpener opener_;
   
   public static final String NONE = "none";
   public static final Pattern PACKAGE_NAME_PATTERN =
         Pattern.create("^[a-zA-Z][a-zA-Z0-9.]*$", "");
}<|MERGE_RESOLUTION|>--- conflicted
+++ resolved
@@ -213,8 +213,6 @@
    }
    
    @Handler
-<<<<<<< HEAD
-=======
    public void onClearRecentProjects()
    {  
       // Clear the contents of the most recently used list of projects
@@ -222,7 +220,6 @@
    }
    
    @Handler
->>>>>>> 359d9716
    public void onNewProject()
    {
       handleNewProject(false, true);
