--- conflicted
+++ resolved
@@ -128,10 +128,4 @@
    
    // Injected ----
    private EventBus events_;
-<<<<<<< HEAD
-   
-   @SuppressWarnings("unused")
-   private FilesServerOperations files_;
-=======
->>>>>>> f1662e85
 }