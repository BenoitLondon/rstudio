/*
 * PreferencesDialogBase.java
 *
 * Copyright (C) 2009-19 by RStudio, Inc.
 *
 * Unless you have received this program directly from RStudio pursuant
 * to the terms of a commercial license agreement with RStudio, then
 * this program is licensed to you under the terms of version 3 of the
 * GNU Affero General Public License. This program is distributed WITHOUT
 * ANY EXPRESS OR IMPLIED WARRANTY, INCLUDING THOSE OF NON-INFRINGEMENT,
 * MERCHANTABILITY OR FITNESS FOR A PARTICULAR PURPOSE. Please refer to the
 * AGPL (http://www.gnu.org/licenses/agpl-3.0.txt) for more details.
 *
 */
package org.rstudio.core.client.prefs;


import com.google.gwt.aria.client.Roles;
import com.google.gwt.core.client.Scheduler;
import com.google.gwt.dom.client.Style.Unit;
import com.google.gwt.event.dom.client.ClickEvent;
import com.google.gwt.event.dom.client.ClickHandler;
import com.google.gwt.event.logical.shared.SelectionEvent;
import com.google.gwt.event.logical.shared.SelectionHandler;
import com.google.gwt.user.client.Command;
import com.google.gwt.user.client.ui.DockLayoutPanel;
import com.google.gwt.user.client.ui.FlowPanel;
import com.google.gwt.user.client.ui.Widget;

import org.rstudio.core.client.ElementIds;
import org.rstudio.core.client.events.EnsureVisibleEvent;
import org.rstudio.core.client.events.EnsureVisibleHandler;
import org.rstudio.core.client.widget.ModalDialogBase;
import org.rstudio.core.client.widget.Operation;
import org.rstudio.core.client.widget.ProgressIndicator;
import org.rstudio.core.client.widget.ThemedButton;
import org.rstudio.studio.client.RStudioGinjector;
import org.rstudio.studio.client.application.events.ReloadEvent;

public abstract class PreferencesDialogBase<T> extends ModalDialogBase
{
   protected PreferencesDialogBase(String caption,
                                   String panelContainerStyle,
                                   boolean showApplyButton,
                                   PreferencesDialogPaneBase<T>[] panes)
   {
      super(Roles.getDialogRole());
      setText(caption);
      panes_ = panes;
      
      PreferencesDialogBaseResources res = 
                                   PreferencesDialogBaseResources.INSTANCE;
      
      sectionChooser_ = new SectionChooser();
      
      ThemedButton okButton = new ThemedButton("OK", new ClickHandler() {
         public void onClick(ClickEvent event) 
         {
            attemptSaveChanges(new Operation() {
               @Override
               public void execute()
               {
                  closeDialog();
               }
            });        
         }
      });
      ElementIds.assignElementId(okButton.getElement(), ElementIds.PREFERENCES_CONFIRM);
      addOkButton(okButton);
      addCancelButton();
      
      if (showApplyButton)
      {
         addButton(new ThemedButton("Apply", new ClickHandler()
         {
            public void onClick(ClickEvent event)
            {
               attemptSaveChanges();
            }
         }));
      }
      
      progressIndicator_ = addProgressIndicator(false);
      panel_ = new DockLayoutPanel(Unit.PX);
      panel_.setStyleName(panelContainerStyle);
      container_ = new FlowPanel();
      container_.getElement().getStyle().setPaddingLeft(10, Unit.PX);

      addStyleName(res.styles().preferencesDialog());

       
      for (final PreferencesDialogPaneBase<T> pane : panes_)
      {
         sectionChooser_.addSection(pane.getIcon(), pane.getName());
         pane.setWidth("100%");
         pane.setDialog(this);
         pane.setProgressIndicator(progressIndicator_);
         container_.add(pane);
         setPaneVisibility(pane, false);
         pane.addEnsureVisibleHandler(new EnsureVisibleHandler()
         {
            public void onEnsureVisible(EnsureVisibleEvent event)
            {
               sectionChooser_.select(container_.getWidgetIndex(pane));
            }
         });
      }

      panel_.addWest(sectionChooser_, sectionChooser_.getDesiredWidth());
      panel_.add(container_);

      sectionChooser_.addSelectionHandler(new SelectionHandler<Integer>()
      {
         public void onSelection(SelectionEvent<Integer> e)
         {
            Integer index = e.getSelectedItem();

            if (currentIndex_ != null)
               setPaneVisibility(panes_[currentIndex_], false);

            currentIndex_ = index;

            if (currentIndex_ != null)
               setPaneVisibility(panes_[currentIndex_], true);
         }
      });

      sectionChooser_.select(0);
   }
   
   public void initialize(T prefs)
   {
      for (PreferencesDialogPaneBase<T> pane : panes_)
      {
         pane.initialize(prefs);
      }
   }
   
   public void activatePane(int index)
   {
      sectionChooser_.select(index);
   }
   
   public void activatePane(Class<?> clazz)
   {
      for (int i = 0; i < panes_.length; i++)
      {
         if (panes_[i].getClass() == clazz)
         {
            activatePane(i);
            break;
         }
      }
   }
   
   private void setPaneVisibility(PreferencesDialogPaneBase<T> pane, boolean visible)
   {
      pane.setPaneVisible(visible);
   }

   @Override
   protected Widget createMainWidget()
   {
      return panel_;
   }

<<<<<<< HEAD
   @Override
   public void focusFirstControl()
   {
      sectionChooser_.focus();
   }

   @Override
   public void focusLastControl()
   {
      sectionChooser_.focus();
   }

   @Override
   public void focusInitialControl()
   {
      focusOkButton();
   }

=======
>>>>>>> a6ccdbfc
   protected void hidePane(int index)
   {
      sectionChooser_.hideSection(index);
   }
   
   protected void hidePane(Class<?> clazz)
   {
      for (int i = 0; i < panes_.length; i++)
      {
         if (panes_[i].getClass() == clazz)
         {
            hidePane(i);
            break;
         }
      }
   }
   
   protected void attemptSaveChanges()
   {
      attemptSaveChanges(null);
   }
   
   private void attemptSaveChanges(final Operation onCompleted)
   {
      if (validate())
      {
         // apply changes
         T prefs = createEmptyPrefs();
         boolean restartRequired = false;
         for (PreferencesDialogPaneBase<T> pane : panes_)
            if (pane.onApply(prefs))
               restartRequired = true;

         // perform save
         progressIndicator_.onProgress("Saving...");
         doSaveChanges(prefs, onCompleted, progressIndicator_, restartRequired);
      }
   }
   
   protected abstract T createEmptyPrefs();
   
   protected abstract void doSaveChanges(T prefs,
                                         Operation onCompleted,
                                         ProgressIndicator progressIndicator,
                                         boolean reload);

   protected void reload()
   {
      RStudioGinjector.INSTANCE.getEventBus().fireEvent(new ReloadEvent());
   }
   
   
   void forceClosed(final Command onClosed)
   {
      attemptSaveChanges(new Operation() {
         @Override
         public void execute()
         {
            closeDialog();
            onClosed.execute();
         }
      });      
   }
   
   private boolean validate()
   {
      for (PreferencesDialogPaneBase<T> pane : panes_)
         if (!pane.validate())
            return false;
      return true;
   }

   private DockLayoutPanel panel_;
   private PreferencesDialogPaneBase<T>[] panes_;
   private FlowPanel container_;
   private Integer currentIndex_;
   private final ProgressIndicator progressIndicator_;
   private final SectionChooser sectionChooser_;
}<|MERGE_RESOLUTION|>--- conflicted
+++ resolved
@@ -164,27 +164,6 @@
       return panel_;
    }
 
-<<<<<<< HEAD
-   @Override
-   public void focusFirstControl()
-   {
-      sectionChooser_.focus();
-   }
-
-   @Override
-   public void focusLastControl()
-   {
-      sectionChooser_.focus();
-   }
-
-   @Override
-   public void focusInitialControl()
-   {
-      focusOkButton();
-   }
-
-=======
->>>>>>> a6ccdbfc
    protected void hidePane(int index)
    {
       sectionChooser_.hideSection(index);
