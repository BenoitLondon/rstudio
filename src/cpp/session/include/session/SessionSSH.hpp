/*
 * SessionSSH.hpp
 *
 * Copyright (C) 2009-12 by RStudio, Inc.
 *
 * Unless you have received this program directly from RStudio pursuant
 * to the terms of a commercial license agreement with RStudio, then
 * this program is licensed to you under the terms of version 3 of the
 * GNU Affero General Public License. This program is distributed WITHOUT
 * ANY EXPRESS OR IMPLIED WARRANTY, INCLUDING THOSE OF NON-INFRINGEMENT,
 * MERCHANTABILITY OR FITNESS FOR A PARTICULAR PURPOSE. Please refer to the
 * AGPL (http://www.gnu.org/licenses/agpl-3.0.txt) for more details.
 *
 */

#ifndef SESSION_SSH_HPP
#define SESSION_SSH_HPP

#include <vector>
#include <map>
#include <string>

#include <core/Error.hpp>
#include <core/FilePath.hpp>
#include <core/system/Process.hpp>

<<<<<<< HEAD
namespace rsession {
=======
namespace rstudio {
namespace session {
>>>>>>> 41b8cc23
namespace ssh {

// Holds a common set of options that need to be applied to child
// processes when they are executed.
class ProcessOptionsCreator
{
public:
   ProcessOptionsCreator(core::system::ProcessOptions baseOptions)
      : baseOptions_(baseOptions)
   {
   }

   // COPYING: Via compiler (copyable members)

   // Add an environment variable that should be added every time.
   // To explicitly unset an existing environment variable every
   // time, pass std::string() for value.
   void addEnv(const std::string& name, const std::string& value);

   // Remove an environment variable from the list of ones that should
   // be added every time. Note that this will not *unset* this var
   // if it's in the current process's environment.
   void rmEnv(const std::string& name);

   // Add a directory to the path of the child process
   void addToPath(const core::FilePath& dir);

   void setWorkingDirectory(const core::FilePath& dir);
   void clearWorkingDirectory();

   // Create the actual ProcessOptions object from the state of this
   // object.
   core::system::ProcessOptions processOptions() const;

private:
   core::system::ProcessOptions baseOptions_;
   std::map<std::string, std::string> env_;
   std::vector<core::FilePath> pathDirs_;
   core::FilePath workingDir_;
};

} // namespace ssh
} // namespace session
} // namespace rstudio

#endif // SESSION_SSH_HPP<|MERGE_RESOLUTION|>--- conflicted
+++ resolved
@@ -24,12 +24,8 @@
 #include <core/FilePath.hpp>
 #include <core/system/Process.hpp>
 
-<<<<<<< HEAD
-namespace rsession {
-=======
 namespace rstudio {
 namespace session {
->>>>>>> 41b8cc23
 namespace ssh {
 
 // Holds a common set of options that need to be applied to child
