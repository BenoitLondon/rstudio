--- conflicted
+++ resolved
@@ -500,11 +500,7 @@
 .rs.addFunction("createNodeSelectorRule", function(themeName, isDark, overrides = list()) {
    nodeSelectorColor <- overrides[[themeName]]
    if (is.null(nodeSelectorColor))
-<<<<<<< HEAD
-      nodeSelectorColor <- if (isDark) "#007B97" else "rgb(102, 155, 243)"
-=======
       nodeSelectorColor <- if (isDark) "#fb6f1c" else "rgb(102, 155, 243)"
->>>>>>> 3b22da5f
    
    sprintf(paste(sep = "\n",
                  ".ace_node-selector {",
