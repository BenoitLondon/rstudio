--- conflicted
+++ resolved
@@ -57,11 +57,8 @@
          int max,
          JobState state,
          bool autoRemove,
-<<<<<<< HEAD
-         SEXP actions):
-=======
+         SEXP actions,
          bool show):
->>>>>>> 6f887460
    id_(id), 
    name_(name),
    status_(status),
@@ -74,11 +71,8 @@
    completed_(0),
    autoRemove_(autoRemove),
    listening_(false),
-<<<<<<< HEAD
-   actions_(actions)
-=======
+   actions_(actions),
    show_(show)
->>>>>>> 6f887460
 {
    setState(state);
 }
@@ -92,6 +86,7 @@
    completed_(0),
    autoRemove_(true),
    listening_(false),
+   actions_(R_NilValue),
    show_(true)
 {
 }
