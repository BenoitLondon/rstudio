/*
 * SessionJobs.cpp
 *
 * Copyright (C) 2009-18 by RStudio, Inc.
 *
 * Unless you have received this program directly from RStudio pursuant
 * to the terms of a commercial license agreement with RStudio, then
 * this program is licensed to you under the terms of version 3 of the
 * GNU Affero General Public License. This program is distributed WITHOUT
 * ANY EXPRESS OR IMPLIED WARRANTY, INCLUDING THOSE OF NON-INFRINGEMENT,
 * MERCHANTABILITY OR FITNESS FOR A PARTICULAR PURPOSE. Please refer to the
 * AGPL (http://www.gnu.org/licenses/agpl-3.0.txt) for more details.
 *
 */

#include <string>

#include <core/Error.hpp>
#include <core/Exec.hpp>
#include <core/system/System.hpp>

#include <r/RSexp.hpp>
#include <r/RExec.hpp>
#include <r/RRoutines.hpp>

#include <session/SessionModuleContext.hpp>

#include "Job.hpp"
#include "JobsApi.hpp"
#include "ScriptJob.hpp"
#include "SessionJobs.hpp"

using namespace rstudio::core;

namespace rstudio {
namespace session {
namespace modules { 
namespace jobs {

namespace {

bool lookupJob(SEXP jobSEXP, boost::shared_ptr<Job> *pJob)
{
   std::string id = r::sexp::safeAsString(jobSEXP, "");
   if (id.empty())
   {
      r::exec::error("A job ID must be specified.");
      return false;
   }
   if (lookupJob(id, pJob))
   {
      return true;
   }
   r::exec::error("Job ID '" + id + "' does not exist.");
   return false;
}

SEXP rs_addJob(SEXP nameSEXP, SEXP statusSEXP, SEXP progressUnitsSEXP, SEXP actionsSEXP,
      SEXP estimateSEXP, SEXP estimateRemainingSEXP, SEXP runningSEXP, SEXP autoRemoveSEXP,
      SEXP groupSEXP, SEXP showSEXP) 
{
   // convert to native types
   std::string name   = r::sexp::safeAsString(nameSEXP, "");
   std::string status = r::sexp::safeAsString(statusSEXP, "");
   std::string group  = r::sexp::safeAsString(groupSEXP, "");
   int progress       = r::sexp::asInteger(progressUnitsSEXP);
   JobState state     = r::sexp::asLogical(runningSEXP) ? JobRunning : JobIdle;
   bool autoRemove    = r::sexp::asLogical(autoRemoveSEXP);
   bool show          = r::sexp::asLogical(showSEXP);
      
   // add the job
   boost::shared_ptr<Job> pJob =  
<<<<<<< HEAD
      addJob(name, status, group, progress, state, autoRemove, actionsSEXP);
=======
      addJob(name, status, group, progress, state, autoRemove, show);
>>>>>>> 6f887460

   // return job id
   r::sexp::Protect protect;
   return r::sexp::create(pJob->id(), &protect);
}

SEXP rs_removeJob(SEXP jobSEXP)
{
   boost::shared_ptr<Job> pJob;
   if (lookupJob(jobSEXP, &pJob))
   {
      removeJob(pJob);
   }
   return R_NilValue;
}
      
SEXP rs_setJobProgress(SEXP jobSEXP, SEXP unitsSEXP)
{
   boost::shared_ptr<Job> pJob;
   if (!lookupJob(jobSEXP, &pJob))
      return R_NilValue;

   // test boundaries
   int units = r::sexp::asInteger(unitsSEXP);
   if (pJob->max() == 0)
   {
      r::exec::error("Cannot set progress for this job because it does not have a progress "
                     "maximum defined.");
      return R_NilValue;
   }
   if (units < pJob->progress())
   {
      r::exec::error("Progress cannot go backwards; specify a progress value more than the "
                     "current progress.");
      return R_NilValue;
   }

   // add progress
   setJobProgress(pJob, units);

   return R_NilValue;
}

SEXP rs_addJobProgress(SEXP jobSEXP, SEXP unitsSEXP)
{
   boost::shared_ptr<Job> pJob;
   if (!lookupJob(jobSEXP, &pJob))
      return R_NilValue;

   // test boundaries
   int units = r::sexp::asInteger(unitsSEXP);
   if (pJob->max() == 0)
   {
      r::exec::error("Cannot add more progress for this job because it does not have a progress "
                     "maximum defined.");
      return R_NilValue;
   }
   if (units < 0)
   {
      r::exec::error("Progress cannot go backwards; specify a positive progress value.");
      return R_NilValue;
   }

   // clamp to maximum number of units specified by job
   int total = pJob->progress() + units;
   if (total > pJob->max()) 
   {
      total = pJob->max();
   }
   setJobProgress(pJob, total);

   return R_NilValue;
}

SEXP rs_setJobStatus(SEXP jobSEXP, SEXP statusSEXP)
{
   boost::shared_ptr<Job> pJob;
   if (!lookupJob(jobSEXP, &pJob))
      return R_NilValue;

   setJobStatus(pJob, r::sexp::safeAsString(statusSEXP));

   return R_NilValue;
}

SEXP rs_setJobState(SEXP jobSEXP, SEXP stateSEXP)
{
   boost::shared_ptr<Job> pJob;
   if (!lookupJob(jobSEXP, &pJob))
      return R_NilValue;

   std::string state = r::sexp::safeAsString(stateSEXP);
   JobState jobState = Job::stringAsState(state);
   if (state.empty())
   {
      r::exec::error("The state '" + state + "' is not a valid job state.");
      return R_NilValue;
   }
   
   setJobState(pJob, jobState);

   return R_NilValue;
}

SEXP rs_addJobOutput(SEXP jobSEXP, SEXP outputSEXP, SEXP errorSEXP)
{
   boost::shared_ptr<Job> pJob;
   if (!lookupJob(jobSEXP, &pJob))
      return R_NilValue;

   // save output to job
   std::string output = r::sexp::safeAsString(outputSEXP);
   bool error = r::sexp::asLogical(errorSEXP);
   pJob->addOutput(output, error);

   return R_NilValue;
}

SEXP rs_runScriptJob(SEXP path, SEXP encoding, SEXP dir, SEXP importEnv, SEXP exportEnv)
{
   r::sexp::Protect protect;
   std::string filePath = r::sexp::safeAsString(path, "");
   if (filePath.empty())
   {
      r::exec::error("Please specify the path to the R script to run.");
      return R_NilValue;
   }
   FilePath scriptPath(filePath);
   if (!scriptPath.exists())
   {
      r::exec::error("The script file '" + filePath + "' does not exist.");
   }

   std::string workingDir = r::sexp::safeAsString(dir);
   if (workingDir.empty())
   {
      // default working dir to parent directory of script
      workingDir = scriptPath.parent().absolutePath();
   }

   FilePath workingDirPath(workingDir);
   if (!workingDirPath.exists())
   {
      r::exec::error("The requested working directory '" + workingDir + "' does not exist.");
   }

   std::string id;
   startScriptJob(ScriptLaunchSpec(
            module_context::resolveAliasedPath(filePath),
            r::sexp::safeAsString(encoding),
            module_context::resolveAliasedPath(workingDir),
            r::sexp::asLogical(importEnv),
            r::sexp::safeAsString(exportEnv)), &id);

   return r::sexp::create(id, &protect);
}

SEXP rs_stopScriptJob(SEXP sexpId)
{
   std::string id = r::sexp::safeAsString(sexpId);
   Error error = stopScriptJob(id);
   if (error.code() == boost::system::errc::no_such_file_or_directory)
   {
      r::exec::error("The script job '" + id + "' was not found.");
   }
   else if (error)
   {
      r::exec::error("Error while stopping script job: " + error.summary());
   }
   return R_NilValue;
}

SEXP rs_executeJobAction(SEXP sexpId, SEXP action)
{
   boost::shared_ptr<Job> pJob;
   if (!lookupJob(sexpId, &pJob))
      return R_NilValue;

   pJob->executeAction(r::sexp::safeAsString(action));

   return R_NilValue;
}

Error getJobs(const json::JsonRpcRequest& request,
              json::JsonRpcResponse* pResponse)
{
   pResponse->setResult(jobsAsJson());

   return Success();
}

Error jobOutput(const json::JsonRpcRequest& request,
                json::JsonRpcResponse* pResponse)
{
   // extract job ID
   std::string id;
   int position;
   Error error = json::readParams(request.params, &id, &position);
   if (error)
      return error;

   // look up in cache
   boost::shared_ptr<Job> pJob;
   if (!lookupJob(id, &pJob))
      return Error(json::errc::ParamInvalid, ERROR_LOCATION);

   // show output
   pResponse->setResult(pJob->output(position));

   return Success();
}

Error runScriptJob(const json::JsonRpcRequest& request,
                   json::JsonRpcResponse* pResponse)
{
   json::Object jobSpec;
   std::string path;
   std::string workingDir;
   std::string encoding;
   bool importEnv;
   std::string exportEnv;
   std::string id;
   Error error = json::readParams(request.params, &jobSpec);
   if (error)
      return error;

   error = json::readObject(jobSpec, "path", &path,
                                     "encoding", &encoding,
                                     "working_dir", &workingDir,
                                     "import_env", &importEnv,
                                     "export_env", &exportEnv);
   if (error)
      return error;

   startScriptJob(ScriptLaunchSpec(
            module_context::resolveAliasedPath(path),
            encoding,
            module_context::resolveAliasedPath(workingDir),
            importEnv,
            exportEnv), &id);

   pResponse->setResult(id);

   return Success();
}

Error clearJobs(const json::JsonRpcRequest& request,
                      json::JsonRpcResponse* pResponse)
{
   removeCompletedJobs();
   return Success();
}

Error setJobListening(const json::JsonRpcRequest& request,
                      json::JsonRpcResponse* pResponse)
{
   // extract job ID
   std::string id;
   bool listening;
   Error error = json::readParams(request.params, &id, &listening);
   if (error)
      return error;

   // look up in cache
   boost::shared_ptr<Job> pJob;
   if (!lookupJob(id, &pJob))
      return Error(json::errc::ParamInvalid, ERROR_LOCATION);

   // if listening started, return the output so far
   if (listening)
   {
      pResponse->setResult(pJob->output(0));
   }

   // begin/end listening
   pJob->setListening(listening);

   return Success();
}

Error executeJobAction(const json::JsonRpcRequest& request,
                       json::JsonRpcResponse* pResponse)
{
   // extract params
   std::string id;
   std::string action;
   Error error = json::readParams(request.params, &id, &action);
   if (error)
      return error;

   // look up in cache
   boost::shared_ptr<Job> pJob;
   if (!lookupJob(id, &pJob))
      return Error(json::errc::ParamInvalid, ERROR_LOCATION);

   return pJob->executeAction(action);
}

void onSuspend(const r::session::RSuspendOptions&, core::Settings*)
{
   // currently no jobs can survive a suspend, so let the client know they're all finished
   removeAllJobs();
}

void onResume(const Settings& settings)
{
   module_context::enqueClientEvent(
         ClientEvent(client_events::kJobRefresh, jobsAsJson()));
}

void onClientInit()
{
   // when a new client connects, we should stop emitting streaming output from any job currently
   // doing so since the old client is no longer listening
   endAllJobStreaming();
}

void onShutdown(bool terminatedNormally)
{
   removeAllJobs();
}

} // anonymous namespace

core::json::Object jobState()
{
   return jobsAsJson();
}

bool isSuspendable()
{
   // don't suspend while we're running local jobs
   return !localJobsRunning();
}

core::Error initialize()
{
   // register API handlers
   RS_REGISTER_CALL_METHOD(rs_addJob, 9);
   RS_REGISTER_CALL_METHOD(rs_removeJob, 1);
   RS_REGISTER_CALL_METHOD(rs_setJobProgress, 2);
   RS_REGISTER_CALL_METHOD(rs_addJobProgress, 2);
   RS_REGISTER_CALL_METHOD(rs_setJobStatus, 2);
   RS_REGISTER_CALL_METHOD(rs_setJobState, 2);
   RS_REGISTER_CALL_METHOD(rs_addJobOutput, 3);
   RS_REGISTER_CALL_METHOD(rs_runScriptJob, 5);
   RS_REGISTER_CALL_METHOD(rs_stopScriptJob, 1);
   RS_REGISTER_CALL_METHOD(rs_executeJobAction, 2);

   module_context::addSuspendHandler(module_context::SuspendHandler(
            onSuspend, onResume));
   module_context::events().onClientInit.connect(onClientInit);
   module_context::events().onShutdown.connect(onShutdown);

   using boost::bind;
   ExecBlock initBlock;
   initBlock.addFunctions()
      (bind(module_context::registerRpcMethod, "get_jobs", getJobs))
      (bind(module_context::registerRpcMethod, "job_output", jobOutput))
      (bind(module_context::registerRpcMethod, "set_job_listening", setJobListening))
      (bind(module_context::registerRpcMethod, "run_script_job", runScriptJob))
      (bind(module_context::registerRpcMethod, "clear_jobs", clearJobs))
      (bind(module_context::registerRpcMethod, "execute_job_action", executeJobAction))
      (bind(module_context::sourceModuleRFile, "SessionJobs.R"));

   return initBlock.execute();
}

} // namepsace jobs
} // namespace modules
} // namespace session
} // namespace rstudio
<|MERGE_RESOLUTION|>--- conflicted
+++ resolved
@@ -70,11 +70,7 @@
       
    // add the job
    boost::shared_ptr<Job> pJob =  
-<<<<<<< HEAD
-      addJob(name, status, group, progress, state, autoRemove, actionsSEXP);
-=======
-      addJob(name, status, group, progress, state, autoRemove, show);
->>>>>>> 6f887460
+      addJob(name, status, group, progress, state, autoRemove, actionsSEXP, show);
 
    // return job id
    r::sexp::Protect protect;
