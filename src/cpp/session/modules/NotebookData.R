--- conflicted
+++ resolved
@@ -24,14 +24,9 @@
     save(
       x, 
       file = output)
-<<<<<<< HEAD
-    .Call("rs_recordData", output, list(classes = class(x),
-                                        nrow = .rs.scalar(nrow(x)), 
-                                        ncol = .rs.scalar(ncol(x))))
-=======
-
-    invisible(.Call("rs_recordData", output));
->>>>>>> 9e651b5e
+    invisible(.Call("rs_recordData", output, list(classes = class(x),
+                                                  nrow = .rs.scalar(nrow(x)), 
+                                                  ncol = .rs.scalar(ncol(x)))))
   }, envir = as.environment("tools:rstudio"))
 })
 
