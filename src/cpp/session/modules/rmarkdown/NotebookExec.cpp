/*
 * NotebookExec.cpp
 *
 * Copyright (C) 2020 by RStudio, PBC
 *
 * Unless you have received this program directly from RStudio pursuant
 * to the terms of a commercial license agreement with RStudio, then
 * this program is licensed to you under the terms of version 3 of the
 * GNU Affero General Public License. This program is distributed WITHOUT
 * ANY EXPRESS OR IMPLIED WARRANTY, INCLUDING THOSE OF NON-INFRINGEMENT,
 * MERCHANTABILITY OR FITNESS FOR A PARTICULAR PURPOSE. Please refer to the
 * AGPL (http://www.gnu.org/licenses/agpl-3.0.txt) for more details.
 *
 */

#include "SessionRmdNotebook.hpp"
#include "NotebookExec.hpp"
#include "NotebookOutput.hpp"
#include "NotebookPlots.hpp"
#include "NotebookHtmlWidgets.hpp"
#include "NotebookCache.hpp"
#include "NotebookData.hpp"
#include "NotebookErrors.hpp"
#include "NotebookWorkingDir.hpp"
#include "NotebookConditions.hpp"

#include <shared_core/Error.hpp>
#include <core/text/CsvParser.hpp>
#include <core/FileSerializer.hpp>

#include <r/ROptions.hpp>

#include <session/SessionModuleContext.hpp>

#include <iostream>

using namespace rstudio::core;

#define kRStudioNotebookExecuting ("rstudio.notebook.executing")

namespace rstudio {
namespace session {
namespace modules {
namespace rmarkdown {
namespace notebook {

namespace {

FilePath getNextOutputFile(const std::string& docId, const std::string& chunkId,
   const std::string& nbCtxId, ChunkOutputType outputType, unsigned *pOrdinal)
{
   OutputPair pair = lastChunkOutput(docId, chunkId, nbCtxId);
   pair.ordinal++;
   pair.outputType = outputType;
   if (pOrdinal)
      *pOrdinal = pair.ordinal;
   FilePath target = chunkOutputFile(docId, chunkId, nbCtxId, pair);
   updateLastChunkOutput(docId, chunkId, pair);
   return target;
}

} // anonymous namespace

core::Error copyLibDirForOutput(const core::FilePath& file,
   const std::string& docId, const std::string& nbCtxId)
{
   Error error = Success();

   FilePath fileLib = file.getParent().completePath(kChunkLibDir);
   if (fileLib.exists())
   {
      std::string docPath;
      source_database::getPath(docId, &docPath);
      error = mergeLib(fileLib, chunkCacheFolder(docPath, docId, nbCtxId)
         .completePath(kChunkLibDir));
      if (error)
         LOG_ERROR(error);

      error = fileLib.remove();
      if (error)
         LOG_ERROR(error);
   }

   return error;
}

<<<<<<< HEAD
ChunkExecContext::ChunkExecContext(const std::string& docId,
                                   const std::string& chunkId,
                                   const std::string& nbCtxId,
                                   const std::string& engine,
                                   ExecScope execScope,
                                   const core::FilePath& workingDir,
                                   const ChunkOptions& options,
                                   int pixelWidth,
                                   int charWidth)
   : docId_(docId),
     chunkId_(chunkId),
     nbCtxId_(nbCtxId),
     engine_(engine),
     workingDir_(workingDir),
     options_(options),
     pixelWidth_(pixelWidth),
     charWidth_(charWidth),
     prevCharWidth_(0),
     lastOutputType_(kChunkConsoleInput),
     execScope_(execScope),
     hasOutput_(false),
     hasErrors_(false)
=======
ChunkExecContext::ChunkExecContext(const std::string& docId, 
      const std::string& chunkId, const std::string& chunkCode, const std::string& chunkLabel,
      const std::string& nbCtxId, ExecScope execScope, const core::FilePath& workingDir,
      const ChunkOptions& options, int pixelWidth, int charWidth):
   docId_(docId), 
   chunkId_(chunkId),
   chunkCode_(chunkCode),
   chunkLabel_(chunkLabel),
   nbCtxId_(nbCtxId),
   workingDir_(workingDir),
   options_(options),
   pixelWidth_(pixelWidth),
   charWidth_(charWidth),
   prevCharWidth_(0),
   lastOutputType_(kChunkConsoleInput),
   execScope_(execScope),
   hasOutput_(false),
   hasErrors_(false)
>>>>>>> a98c3f9c
{
}

std::string ChunkExecContext::chunkId()
{
   return chunkId_;
}

std::string ChunkExecContext::docId()
{
   return docId_;
}

std::string ChunkExecContext::engine()
{
   return engine_;
}

const ChunkOptions& ChunkExecContext::options() 
{
   return options_;
}

void ChunkExecContext::connect()
{
   outputPath_ = chunkOutputPath(docId_, chunkId_ + kStagingSuffix, nbCtxId_,
         ContextExact);
   Error error = outputPath_.ensureDirectory();
   if (error)
   {
      // if we don't have a place to put the output, don't register any handlers
      // (will end in tears)
      LOG_ERROR(error);
      return;
   }

   // if executing the whole chunk, initialize output right away (otherwise we
   // wait until we actually have output)
   if (execScope_ == ExecScopeChunk)
      initializeOutput();

   // capture conditions
   boost::shared_ptr<ConditionCapture> pConditionCapture = 
      boost::make_shared<ConditionCapture>();
   pConditionCapture->connect();
   captures_.push_back(pConditionCapture);
   connections_.push_back(events().onCondition.connect(
         boost::bind(&ChunkExecContext::onCondition, this, _1, _2)));

   // extract knitr figure options if present
   double figWidth = options_.getOverlayOption("fig.width", 0.0);
   double figHeight = options_.getOverlayOption("fig.height", 0.0);
   
   // if 'fig.asp' is set, then use that to override 'fig.height'
   double figAsp = options_.getOverlayOption("fig.asp", 0.0);
   if (figAsp != 0.0)
   {
      // if figWidth is unset, default to 7.0
      if (figWidth == 0.0)
         figWidth = 7.0;
      
      figHeight = figWidth * figAsp;
   }

   // begin capturing plots 
   connections_.push_back(events().onPlotOutput.connect(
         boost::bind(&ChunkExecContext::onFileOutput, this, _1, _2, 
                     _3, ChunkOutputPlot, _4)));

   boost::shared_ptr<PlotCapture> pPlotCapture = 
      boost::make_shared<PlotCapture>();
   captures_.push_back(pPlotCapture);

   if (figWidth > 0 || figHeight > 0)
   {
      // user specified plot size, use it
      error = pPlotCapture->connectPlots(docId_, chunkId_, nbCtxId_, 
            figHeight, figWidth, PlotSizeManual, outputPath_);
   }
   else
   {
      // user didn't specify plot size, use the width of the editor surface
      error = pPlotCapture->connectPlots(docId_, chunkId_, nbCtxId_,
            0, pixelWidth_, PlotSizeAutomatic, outputPath_);
   }
   if (error)
      LOG_ERROR(error);

   // begin capturing HTML input
   connections_.push_back(events().onHtmlOutput.connect(
         boost::bind(&ChunkExecContext::onFileOutput, this, _1, _2, _3, 
                     ChunkOutputHtml, 0)));

   boost::shared_ptr<HtmlCapture> pHtmlCapture = 
      boost::make_shared<HtmlCapture>();
   captures_.push_back(pHtmlCapture);

   error = pHtmlCapture->connectHtmlCapture(
            outputPath_,
            outputPath_.getParent().completePath(kChunkLibDir),
            options_.chunkOptions());
   if (error)
      LOG_ERROR(error);

   // log warnings immediately (unless user's changed the default warning
   // level)
   r::sexp::Protect protect;
   SEXP warnSEXP;
   error = r::exec::RFunction("getOption", "warn").call(&warnSEXP, &protect);
   if (!error)
   {
      prevWarn_.set(warnSEXP);

      // default warning setting is 1 (log immediately), but if the warning
      // option is set to FALSE, we want to set it to -1 (ignore warnings)
      bool warning = options_.getOverlayOption("warning", true);
      error = r::options::setOption<int>("warn", warning ? 1 : -1);
      if (error)
         LOG_ERROR(error);
   }

   // broadcast that we're executing in a Notebook
   r::options::setOption(kRStudioNotebookExecuting, true);
   
   // reset width
   prevCharWidth_ = r::options::getOptionWidth();
   r::options::setOptionWidth(charWidth_);

   boost::shared_ptr<DirCapture> pDirCapture = boost::make_shared<DirCapture>();
   error = pDirCapture->connectDir(docId_, workingDir_);
   if (error)
      LOG_ERROR(error);
   else
      captures_.push_back(pDirCapture);

   // begin capturing errors
   boost::shared_ptr<ErrorCapture> pErrorCapture = 
      boost::make_shared<ErrorCapture>();
   pErrorCapture->connect();
   captures_.push_back(pErrorCapture);

   connections_.push_back(events().onErrorOutput.connect(
         boost::bind(&ChunkExecContext::onError, this, _1)));

   // begin capturing console text
   connections_.push_back(module_context::events().onConsoleOutput.connect(
         boost::bind(&ChunkExecContext::onConsoleOutput, this, _1, _2)));
   connections_.push_back(module_context::events().onConsoleInput.connect(
         boost::bind(&ChunkExecContext::onConsoleInput, this, _1)));

   // begin capturing data
   connections_.push_back(events().onDataOutput.connect(
         boost::bind(&ChunkExecContext::onFileOutput, this, _1, _2, _3, 
                     ChunkOutputData, 0)));

   boost::shared_ptr<DataCapture> pDataCapture = 
      boost::make_shared<DataCapture>();
   captures_.push_back(pDataCapture);

   error = pDataCapture->connectDataCapture(
            outputPath_,
            options_.mergedOptions());
   if (error)
      LOG_ERROR(error);

   NotebookCapture::connect();
}

bool ChunkExecContext::onCondition(Condition condition,
      const std::string& message)
{
   // skip if the user has asked us to suppress this kind of condition
   if (condition == ConditionMessage && 
       !options_.getOverlayOption("message", true))
   {
      return false;
   }
   if (condition == ConditionWarning && 
       !options_.getOverlayOption("warning", true))
   {
      return false;
   }

   // give each capturing module a chance to handle the condition
   for (boost::shared_ptr<NotebookCapture> pCapture : captures_)
   {
      if (pCapture->onCondition(condition, message))
         return true;
   }

   // none of them did; treat it as ordinary output
   onConsoleOutput(module_context::ConsoleOutputError, message);
   module_context::enqueClientEvent(
      ClientEvent(client_events::kConsoleWriteError, message));

   return true;
}

void ChunkExecContext::onFileOutput(const FilePath& file, 
      const FilePath& sidecar, const core::json::Value& metadata, 
      ChunkOutputType outputType, unsigned ordinal)
{
   // set up folder to receive output if necessary
   initializeOutput();

   // put the file in sequence inside the host directory
   FilePath target;
   if (ordinal == 0)
   {
      // unspecified ordinal, generate one
      target = getNextOutputFile(docId_, chunkId_, nbCtxId_, outputType,
            &ordinal);
   }
   else
   {
      // known ordinal, use it (this can occur for out of sequence events, such
      // as plots)
      OutputPair pair(outputType, ordinal);
      target = chunkOutputFile(docId_, chunkId_, nbCtxId_, pair);
   }

   // preserve original extension; some output types, such as plots, don't
   // have a canonical extension
   target = target.getParent().completePath(target.getStem() + file.getExtension());

   Error error = file.move(target);
   if (error)
   {
      LOG_ERROR(error);
      return;
   }

   // check to see if the file has an accompanying library folder; if so, move
   // it to the global library folder
   copyLibDirForOutput(file, docId_, nbCtxId_);

   // if output sidecar file was provided, write it out
   if (!sidecar.isEmpty())
   {
      sidecar.move(target.getParent().completePath(
               target.getStem() + sidecar.getExtension()));
   }

   // serialize metadata if provided
   if (!metadata.isNull())
   {
      error = writeStringToFile(target.getParent().completePath(
               target.getStem() + ".metadata"), metadata.write());
   }

   enqueueChunkOutput(docId_, chunkId_, nbCtxId_, ordinal, outputType, target,
         metadata);
}

void ChunkExecContext::onError(const core::json::Object& err)
{
   // set up folder to receive output if necessary
   initializeOutput();

   // mark error state
   hasErrors_ = true;

   // write the error to a file 
   unsigned ordinal;
   FilePath target = getNextOutputFile(docId_, chunkId_, nbCtxId_, 
         ChunkOutputError, &ordinal);
   std::shared_ptr<std::ostream> pOfs;
   Error error = target.openForWrite(pOfs, true);
   if (error)
   {
      LOG_ERROR(error);
      return;
   }
   err.write(*pOfs);
   
   pOfs->flush();
   pOfs.reset();

   // send to client
   enqueueChunkOutput(docId_, chunkId_, nbCtxId_, ordinal, ChunkOutputError, 
                      target);
}

void ChunkExecContext::onConsoleText(int type, const std::string& output, 
      bool truncate)
{
   // if we haven't received any actual output yet, don't push input into the
   // file yet
   if (type == kChunkConsoleInput && !hasOutput_) 
   {
      pendingInput_.append(output + "\n");
      return;
   }

   // blank lines aren't permitted following output, only input
   if (lastOutputType_ != kChunkConsoleInput && type == kChunkConsoleInput && output.empty())
      return;
   lastOutputType_ = type;

   // set up folder to receive output if necessary
   initializeOutput();

   // flush any buffered pending input
   if (!pendingInput_.empty())
   {
      std::string input = pendingInput_;
      pendingInput_.clear();
      onConsoleText(kChunkConsoleInput, input, true);
   }

   // determine output filename and ensure it exists
   FilePath outputCsv = chunkOutputFile(docId_, chunkId_, nbCtxId_, 
         ChunkOutputText);
   Error error = outputCsv.ensureFile();
   if (error)
   {
      LOG_ERROR(error);
      return;
   }

   std::vector<std::string> vals;
   vals.push_back(safe_convert::numberToString(type));
   vals.push_back(output);
   error = core::writeStringToFile(outputCsv, 
         text::encodeCsvLine(vals) + "\n", 
         string_utils::LineEndingPassthrough, truncate);
   if (error)
   {
      LOG_ERROR(error);
   }

   // if we got some real output, fire event for it
   if (!output.empty())
      events().onChunkConsoleOutput(docId_, chunkId_, type, output);
}

void ChunkExecContext::disconnect()
{
   Error error;

   // clean up capturing modules (includes plots, errors, and HTML widgets)
   for (boost::shared_ptr<NotebookCapture> pCapture : captures_)
   {
      pCapture->disconnect();
   }

   // clean up staging folder
   error = outputPath_.removeIfExists();
   if (error)
      LOG_ERROR(error);

   // broadcast that we're done with notebook execution
   r::options::setOption(kRStudioNotebookExecuting, false);

   // restore width value
   r::options::setOptionWidth(prevCharWidth_);

   // restore preserved warning level, if any
   if (!prevWarn_.isNil())
   {
      error = r::options::setOption("warn", prevWarn_.get());
      if (error)
         LOG_ERROR(error);
   }

   // unhook all our event handlers
   for (const RSTUDIO_BOOST_CONNECTION& connection : connections_)
   {
      connection.disconnect();
   }

   NotebookCapture::disconnect();

   events().onChunkExecCompleted(docId_, chunkId_, chunkCode_, chunkLabel_, nbCtxId_);
}

void ChunkExecContext::onConsoleOutput(module_context::ConsoleOutputType type, 
      const std::string& output)
{
   if (type == module_context::ConsoleOutputNormal)
      onConsoleText(kChunkConsoleOutput, output, false);
   else
      onConsoleText(kChunkConsoleError, output, false);
}

void ChunkExecContext::onConsoleInput(const std::string& input)
{
   onConsoleText(kChunkConsoleInput, input, false);
}

void ChunkExecContext::initializeOutput()
{
   // if we already have output, do nothing
   if (hasOutput_)
      return;
   
   // if we don't have output yet, clean existing output before adding new 
   // output
   Error error = cleanChunkOutput(docId_, chunkId_, nbCtxId_, true);
   if (error)
      LOG_ERROR(error);

   // ensure that the output folder exists
   error = chunkOutputPath(docId_, chunkId_, nbCtxId_, ContextExact)
      .ensureDirectory();
   if (error)
      LOG_ERROR(error);

   hasOutput_ = true;
}

bool ChunkExecContext::hasErrors()
{
   return hasErrors_;
}

ExecScope ChunkExecContext::execScope()
{
   return execScope_;
}

void ChunkExecContext::onExprComplete()
{
   // notify capturing submodules
   for (boost::shared_ptr<NotebookCapture> pCapture : captures_)
   {
      pCapture->onExprComplete();
   }
}

} // namespace notebook
} // namespace rmarkdown
} // namespace modules
} // namespace session
} // namespace rstudio
<|MERGE_RESOLUTION|>--- conflicted
+++ resolved
@@ -84,9 +84,10 @@
    return error;
 }
 
-<<<<<<< HEAD
 ChunkExecContext::ChunkExecContext(const std::string& docId,
                                    const std::string& chunkId,
+                                   const std::string& chunkCode,
+                                   const std::string& chunkLabel,
                                    const std::string& nbCtxId,
                                    const std::string& engine,
                                    ExecScope execScope,
@@ -96,6 +97,8 @@
                                    int charWidth)
    : docId_(docId),
      chunkId_(chunkId),
+     chunkCode_(chunkCode),
+     chunkLabel_(chunkLabel),
      nbCtxId_(nbCtxId),
      engine_(engine),
      workingDir_(workingDir),
@@ -107,26 +110,6 @@
      execScope_(execScope),
      hasOutput_(false),
      hasErrors_(false)
-=======
-ChunkExecContext::ChunkExecContext(const std::string& docId, 
-      const std::string& chunkId, const std::string& chunkCode, const std::string& chunkLabel,
-      const std::string& nbCtxId, ExecScope execScope, const core::FilePath& workingDir,
-      const ChunkOptions& options, int pixelWidth, int charWidth):
-   docId_(docId), 
-   chunkId_(chunkId),
-   chunkCode_(chunkCode),
-   chunkLabel_(chunkLabel),
-   nbCtxId_(nbCtxId),
-   workingDir_(workingDir),
-   options_(options),
-   pixelWidth_(pixelWidth),
-   charWidth_(charWidth),
-   prevCharWidth_(0),
-   lastOutputType_(kChunkConsoleInput),
-   execScope_(execScope),
-   hasOutput_(false),
-   hasErrors_(false)
->>>>>>> a98c3f9c
 {
 }
 
