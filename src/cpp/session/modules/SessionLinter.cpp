/*
 * SessionLinter.cpp
 *
 * Copyright (C) 2009-2015 by RStudio, Inc.
 *
 * Unless you have received this program directly from RStudio pursuant
 * to the terms of a commercial license agreement with RStudio, then
 * this program is licensed to you under the terms of version 3 of the
 * GNU Affero General Public License. This program is distributed WITHOUT
 * ANY EXPRESS OR IMPLIED WARRANTY, INCLUDING THOSE OF NON-INFRINGEMENT,
 * MERCHANTABILITY OR FITNESS FOR A PARTICULAR PURPOSE. Please refer to the
 * AGPL (http://www.gnu.org/licenses/agpl-3.0.txt) for more details.
 *
 */

// #define RSTUDIO_ENABLE_PROFILING
// #define RSTUDIO_ENABLE_DEBUG_MACROS
#define RSTUDIO_DEBUG_LABEL "linter"
#include <core/Macros.hpp>

#include "SessionLinter.hpp"
#include "SessionCodeSearch.hpp"
#include "SessionAsyncRCompletions.hpp"

#include <set>

#include <core/Exec.hpp>
#include <core/Error.hpp>
#include <core/FileSerializer.hpp>

#include <session/SessionUserSettings.hpp>
#include <session/SessionModuleContext.hpp>
#include <session/SessionSourceDatabase.hpp>
#include <session/projects/SessionProjects.hpp>

#include <boost/shared_ptr.hpp>
#include <boost/bind.hpp>
#include <boost/foreach.hpp>
#include <boost/range/adaptor/map.hpp>

#include <r/RSexp.hpp>
#include <r/RExec.hpp>
#include <r/RRoutines.hpp>
#include <r/RUtil.hpp>

#include <core/r_util/RSourceIndex.hpp>
#include <core/FileSerializer.hpp>
#include <core/collection/Tree.hpp>
#include <core/collection/Stack.hpp>

namespace rstudio {
namespace session {
namespace modules {
namespace linter {

using namespace core;
using namespace core::r_util;
using namespace core::r_util::token_utils;
using namespace core::collection;
using namespace rparser;

namespace {

void addUnreferencedSymbol(const ParseItem& item,
                           LintItems& lint)
{
   const ParseNode* pNode = item.pNode;
   if (!pNode)
      return;
   
   // Attempt to find a similarly named candidate in scope
   std::string candidate = pNode->suggestSimilarSymbolFor(item);
   lint.noSymbolNamed(item, candidate);
   
   // Check to see if there is a symbol in that node of
   // the parse tree (but defined later)
   ParseNode::SymbolPositions& symbols =
         const_cast<ParseNode::SymbolPositions&>(pNode->getDefinedSymbols());
   
   if (symbols.count(item.symbol))
   {
      ParseNode::Positions positions = symbols[item.symbol];
      BOOST_FOREACH(const Position& position, positions)
      {
         lint.symbolDefinedAfterUsage(item, position);
      }
   }
}

void addInferredSymbols(const FilePath& filePath,
                        const std::string& documentId,
                        std::set<std::string>* pSymbols)
{
   using namespace code_search;
   using namespace source_database;
   
   // First, try to get the R source index directly from the id.
   boost::shared_ptr<RSourceIndex> index =
         rSourceIndex().get(documentId);
   
   // If that failed for some reason, just re-read and re-parse
   // the document from that file path
   if (!index)
   {
      LOG_WARNING_MESSAGE("Failed to locate document with id '" + documentId + "'");
      // Get the source index associated with this filepath.
      // We have to round trip to map this filePath to a source
      // document, grab that ID, and then get the index.
      boost::shared_ptr<SourceDocument> pDoc(new SourceDocument());
      Error error = source_database::get(filePath.filename(), pDoc);
      if (error)
      {
         LOG_ERROR(error);
         return;
      }

      const std::string& id = pDoc->id();
      index = rSourceIndex().get(id);
   }
   
   // If we still don't have an index, bail
   if (!index)
      return;
   
   // We have the index -- now list the packages discovered in
   // 'library' calls, and add those here.
   BOOST_FOREACH(const std::string& package,
                 index->getInferredPackages())
   {
      const AsyncLibraryCompletions& completions =
            index->getCompletions(package);
      
      pSymbols->insert(completions.exports.begin(),
                       completions.exports.end());
   }
}

void addNamespaceSymbols(std::set<std::string>* pSymbols)
{
   // Add symbols specifically mentioned as 'importFrom'
   // directives in the NAMESPACE.
   BOOST_FOREACH(const std::set<std::string>& symbolNames,
                 RSourceIndex::getImportFromDirectives() | boost::adaptors::map_values)
   {
      pSymbols->insert(symbolNames.begin(), symbolNames.end());
   }
   
   // Make all (exported) symbols published by packages
   // that are 'import'ed in the NAMESPACE.
   BOOST_FOREACH(const std::string& package,
                 RSourceIndex::getImportedPackages())
   {
      const AsyncLibraryCompletions& completions =
            RSourceIndex::getCompletions(package);
      pSymbols->insert(
               completions.exports.begin(),
               completions.exports.end());
   }
}

void fillNamespaceExports(const std::string& nsName,
                          std::vector<std::string>* pSymbols)
{
   r::sexp::Protect protect;
   SEXP ns = r::sexp::findNamespace(nsName);
   if (ns == R_UnboundValue)
      return;
   
   Error error = r::sexp::getNamespaceExports(ns, pSymbols);
   if (error)
      LOG_ERROR(error);
}

class ExportedSymbolsRegistry : boost::noncopyable
{
public:
   
   typedef std::map<std::string, std::vector<std::string> > Registry;
   
   void fillExportedSymbols(const std::string& pkgName,
                            std::set<std::string>* pOutput)
   {
      if (!registry_.count(pkgName))
         fillNamespaceExports(pkgName, &registry_[pkgName]);
      
      const std::vector<std::string>& symbols = registry_[pkgName];
      pOutput->insert(
               symbols.begin(),
               symbols.end());
   }

private:
   Registry registry_;
};

ExportedSymbolsRegistry& exportedSymbolsRegistry()
{
   static ExportedSymbolsRegistry instance;
   return instance;
}

void addBaseSymbols(std::set<std::string>* pSymbols)
{
   ExportedSymbolsRegistry& registry = exportedSymbolsRegistry();
   registry.fillExportedSymbols("base", pSymbols);
   registry.fillExportedSymbols("graphics", pSymbols);
   registry.fillExportedSymbols("grDevices", pSymbols);
   registry.fillExportedSymbols("methods", pSymbols);
   registry.fillExportedSymbols("stats", pSymbols);
   registry.fillExportedSymbols("stats4", pSymbols);
   registry.fillExportedSymbols("utils", pSymbols);
}

void addRcppExportedSymbols(const FilePath& filePath,
                            const std::string& documentId,
                            std::set<std::string>* pSymbols)
{
   // TODO
}

// For an R package, symbols are looked up in this order:
//
// 1) The package's own objects (exported or not),
// 2) In a special environment for 'importFrom' objects,
// 3) In the set of namespaces gathered through 'import',
// 4) The base namespace.
//
// We don't want to search for symbols on the search path here,
// since they would not get properly resolved at runtime.
Error getAvailableSymbolsForPackage(const FilePath& filePath,
                                    const std::string& documentId,
                                    std::set<std::string>* pSymbols)
{
   // Add project symbols (ie, top-level symbols within an R package)
   code_search::addAllProjectSymbols(pSymbols);
   
   // Symbols inferred from the NAMESPACE (importFrom, import)
   addNamespaceSymbols(pSymbols);
   
   // Add symbols made available by explicit `library()` calls
   // within this document.
   addInferredSymbols(filePath, documentId, pSymbols);
   
   // Add in symbols that would be made available by `// [[Rcpp::export]]`
   addRcppExportedSymbols(filePath, documentId, pSymbols);
   
   // Symbols that are 'automatically' made available to packages. In other
   // words, symbols that packages can use without explicitly importing them.
   // In other words, symbols that `R CMD check` will silently resolve to one
   // of the base packages. Note that not all `base` packages are allowed here.
   // These packages appear to be (as of R 3.1.0):
   //
   //     base, graphics, grDevices, methods, stats, stats4, utils
   //
   addBaseSymbols(pSymbols);
   
   return Success();
}

// For a generic R project, we are less strict on where we attempt
// to discover objects -- we simply consider all symbols available on
// the current search path.
Error getAvailableSymbolsForProject(const FilePath& filePath,
                                    const std::string& documentId,
                                    std::set<std::string>* pSymbols)
{
   // Get all available symbols on the search path.
   Error error = r::exec::RFunction(".rs.availableRSymbols").call(pSymbols);
   if (error)
      return error;
   
   // Get all of the symbols made available by `library()` calls
   // within this document.
   addInferredSymbols(filePath, documentId, pSymbols);
   
   return Success();
}



Error getAllAvailableRSymbols(const FilePath& filePath,
                              const std::string& documentId,
                              std::set<std::string>* pSymbols)
{
   // If this file lies within the current project, then
   // we want to pull symbols from specific places -- specifically,
   // _not_ the current search path. We want to infer whether the
   // functions in the package would work at runtime.
   if (module_context::isRScriptInPackageBuildTarget(filePath))
      return getAvailableSymbolsForPackage(filePath, documentId, pSymbols);
   else
      return getAvailableSymbolsForProject(filePath, documentId, pSymbols);
}

} // end anonymous namespace

ParseResults parse(const std::wstring& rCode,
                   const FilePath& origin,
                   const std::string& documentId = std::string())
{
   ParseResults results;
   
   ParseOptions options;
   options.setRecordStyleLint(userSettings().enableStyleDiagnostics());
   options.setLintRFunctions(userSettings().lintRFunctionCalls());
   
   results = rparser::parse(rCode, options);
   
   ParseNode* pRoot = results.parseTree();
   if (!pRoot)
   {
      std::string codeSnippet;
      if (rCode.length() > 40)
         codeSnippet = string_utils::wideToUtf8(rCode.substr(0, 40)) + "...";
      else
         codeSnippet = string_utils::wideToUtf8(rCode);
      
      std::string message = std::string() +
            "Parse failed: no parse tree available for code " +
            "'" + codeSnippet + "'";
      
      LOG_ERROR_MESSAGE(message);
      return ParseResults();
   }
   
   // First, get all of the symbols within the parse tree that do not have
   // an associated definition in scope.
   std::vector<ParseItem> unresolvedItems;
   pRoot->findAllUnresolvedSymbols(&unresolvedItems);
   
   // Now, find all available R symbols -- that is, objects on the search path,
   // or symbols that would otherwise be made available at runtime (e.g.
   // package imports)
   std::set<std::string> objects;
   Error error = getAllAvailableRSymbols(origin, documentId, &objects);
   if (error)
   {
      LOG_ERROR(error);
      return ParseResults();
   }
   
   // For each unresolved symbol, add it to the lint if it's not on the search
   // path.
   BOOST_FOREACH(const ParseItem& item, unresolvedItems)
   {
      if (!r::util::isRKeyword(item.symbol) &&
          objects.count(string_utils::strippedOfBackQuotes(item.symbol)) == 0)
      {
         addUnreferencedSymbol(item, results.lint());
      }
   }
   
   return results;
}

ParseResults parse(const std::string& rCode,
                   const FilePath& origin,
                   const std::string& documentId)
{
   return parse(string_utils::utf8ToWide(rCode), origin, documentId);
}

namespace {

json::Array lintAsJson(const LintItems& items)
{
   json::Array jsonArray;
   jsonArray.reserve(items.size());
   
   BOOST_FOREACH(const LintItem& item, items)
   {
      json::Object jsonObject;
      
      jsonObject["start.row"] = item.startRow;
      jsonObject["end.row"] = item.endRow;
      jsonObject["start.column"] = item.startColumn;
      jsonObject["end.column"] = item.endColumn;
      jsonObject["text"] = item.message;
      jsonObject["raw"] = item.message;
      jsonObject["type"] = lintTypeToString(item.type);
      
      jsonArray.push_back(jsonObject);
      
   }
   return jsonArray;
}

module_context::SourceMarkerSet asSourceMarkerSet(const LintItems& items,
                                                  const FilePath& filePath)
{
   using namespace module_context;
   std::vector<SourceMarker> markers;
   markers.reserve(items.size());
   BOOST_FOREACH(const LintItem& item, items)
   {
      markers.push_back(SourceMarker(
                           sourceMarkerTypeFromString(lintTypeToString(item.type)),
                           filePath,
                           item.startRow + 1,
                           item.startColumn + 1,
                           core::html_utils::HTML(item.message),
                           true));
   }
   return SourceMarkerSet("Diagnostics", markers);
}

module_context::SourceMarkerSet asSourceMarkerSet(
      std::map<FilePath, LintItems>& lint)
{
   using namespace module_context;
   std::vector<SourceMarker> markers;
   for (std::map<FilePath, LintItems>::const_iterator it = lint.begin();
        it != lint.end();
        ++it)
   {
      const FilePath& path = it->first;
      const LintItems& lintItems = it->second;
      BOOST_FOREACH(const LintItem& item, lintItems)
      {
         markers.push_back(SourceMarker(
                              sourceMarkerTypeFromString(lintTypeToString(item.type)),
                              path,
                              item.startRow + 1,
                              item.startColumn + 1,
                              core::html_utils::HTML(item.message),
                              true));
      }
   }
   
   return SourceMarkerSet("Diagnostics", markers);
}


Error extractRCode(const std::string& contents,
                   const std::string& reOpen,
                   const std::string& reClose,
                   std::string* pContent)
{
   using namespace r::exec;
   RFunction extract(".rs.extractRCode");
   extract.addParam(contents);
   extract.addParam(reOpen);
   extract.addParam(reClose);
   Error error = extract.call(pContent);
   return error;
}

Error lintRSourceDocument(const json::JsonRpcRequest& request,
                          json::JsonRpcResponse* pResponse)
{
   using namespace source_database;
   
   // Ensure response is always at least an array, even on 'failure'
   pResponse->setResult(json::Array());
   
   std::string documentId;
   std::string documentPath;
   bool showMarkersTab = false;
   Error error = json::readParams(request.params,
                                  &documentId,
                                  &documentPath,
                                  &showMarkersTab);
   
   if (error)
   {
      LOG_ERROR(error);
      return error;
   }
   
   // Try to get the contents from the database
   boost::shared_ptr<SourceDocument> pDoc(new SourceDocument());
   error = get(documentId, pDoc);
   
   // don't log on error here (it's possible that we might attempt to lint a
   // document immediately after a suspend-resume, and so we fail to get the
   // contents of that document)
   if (error)
      return error;
   
   FilePath origin = module_context::resolveAliasedPath(documentPath);
   
   // Don't lint files that belong to unmonitored projects
   if (module_context::isUnmonitoredPackageSourceFile(origin))
      return Success();
   
   // Extract R code from various R-code-containing filetypes.
   std::string content;
   if (pDoc->type() == SourceDocument::SourceDocumentTypeRSource)
      content = pDoc->contents();
   else if (pDoc->type() == SourceDocument::SourceDocumentTypeRMarkdown)
      error = extractRCode(pDoc->contents(),
                           "^\\s*[`]{3}{\\s*r.*}\\s*$",
                           "^\\s*[`]{3}\\s*$",
                           &content);
   else if (pDoc->type() == SourceDocument::SourceDocumentTypeSweave)
      error = extractRCode(pDoc->contents(),
                           "^\\s*<<.*>>=\\s*$",
                           "^\\s*@\\s*$",
                           &content);
   else if (pDoc->type() == SourceDocument::SourceDocumentTypeCpp)
      error = extractRCode(pDoc->contents(),
                           "^\\s*/[*]{3,}\\s*[rR]\\s*$",
                           "^\\s*[*]+/",
                           &content);
   else
      return Success();
   
   if (error)
   {
      LOG_ERROR(error);
      return error;
   }
   
   ParseResults results = parse(content, origin, documentId);
   
   pResponse->setResult(lintAsJson(results.lint()));
   
   if (showMarkersTab)
   {
      using namespace module_context;
      SourceMarkerSet markers = asSourceMarkerSet(results.lint(),
                                                  core::FilePath(pDoc->path()));
      showSourceMarkers(markers, MarkerAutoSelectNone);
   }
   
   return Success();
}

SEXP rs_lintRFile(SEXP filePathSEXP)
{
   using namespace r::sexp;
   
   Protect protect;
   ListBuilder builder(&protect);
   
   std::string path = safeAsString(filePathSEXP);
   FilePath filePath(module_context::resolveAliasedPath(path));
   
   if (!filePath.exists())
      return r::sexp::create(builder, &protect);
   
   std::string contents;
   Error error = module_context::readAndDecodeFile(
            filePath,
            projects::projectContext().defaultEncoding(),
            false,
            &contents);
   
   if (error)
   {
      LOG_ERROR(error);
      return r::sexp::create(builder, &protect);
   }
   
   std::string rCode;
   error = core::readStringFromFile(filePath, &rCode);
   if (error)
   {
      LOG_ERROR(error);
      return R_NilValue;
   }
   
   ParseResults results = parse(rCode, filePath, std::string());
   const std::vector<LintItem>& lint = results.lint().get();
   
   std::size_t n = lint.size();
   for (std::size_t i = 0; i < n; ++i)
   {
      const LintItem& item = lint[i];
      
      ListBuilder el(&protect);
      
      // NOTE: R / document indexing is 1-based, so adjust for that.
      el.add("start.row", item.startRow + 1);
      el.add("start.column", item.startColumn + 1);
      el.add("end.row", item.endRow + 1);
      el.add("end.column", item.endColumn + 1);
      el.add("message", item.message);
      el.add("type", lintTypeToString(item.type));
      
      builder.add(el);
   }
   
   return r::sexp::create(builder, &protect);
}

void onNAMESPACEchanged()
{
   using namespace r::exec;
   using namespace r::sexp;
   
   if (!projects::projectContext().hasProject())
      return;
   
   FilePath NAMESPACE(projects::projectContext().directory().complete("NAMESPACE"));
   if (!NAMESPACE.exists())
      return;
   
   RFunction parseNamespace(".rs.parseNamespaceImports");
   parseNamespace.addParam(NAMESPACE.absolutePath());
   
   r::sexp::Protect protect;
   SEXP result;
   Error error = parseNamespace.call(&result, &protect);
   if (error)
   {
      LOG_ERROR(error);
      return;
   }
   
   std::set<std::string> importPkgNames;
   error = getNamedListElement(result, "import", &importPkgNames);
   if (error)
   {
      LOG_ERROR(error);
      return;
   }
   
   RSourceIndex::ImportFromMap importFromSymbols;
   error = getNamedListElement(result, "importFrom", &importFromSymbols);
   if (error)
   {
      LOG_ERROR(error);
      return;
   }
   
   RSourceIndex::setImportedPackages(importPkgNames);
   RSourceIndex::setImportFromDirectives(importFromSymbols);
   
   // Kick off an update of the cached async completions
   r_completions::AsyncRCompletions::update();
}

void onFilesChanged(const std::vector<core::system::FileChangeEvent>& events)
{
   std::string namespacePath =
         projects::projectContext().directory().complete("NAMESPACE").absolutePath();
   
   std::string lintFilePath =
         projects::projectContext().directory().complete(".rstudio_lint_blacklist").absolutePath();
   
   BOOST_FOREACH(const core::system::FileChangeEvent& event, events)
   {
      std::string eventPath = event.fileInfo().absolutePath();
      if (eventPath == namespacePath)
         onNAMESPACEchanged();
   }
}

bool isSnippetFilePath(const FilePath& filePath,
                       std::string* pMode)
{
   if (filePath.isDirectory())
      return false;
   
   if (filePath.extensionLowerCase() != ".snippets")
      return false;
   
   *pMode = boost::algorithm::to_lower_copy(filePath.stem());
   return true;
}

FilePath getSnippetsDir(bool autoCreate = false)
{
   FilePath homeDir = module_context::userHomePath();
   FilePath snippetsDir = homeDir.childPath(".R/snippets");
   if (autoCreate)
   {
      Error error = snippetsDir.ensureDirectory();
      if (error)
         LOG_ERROR(error);
   }
   return snippetsDir;
}

void checkAndNotifyClientIfSnippetsAvailable()
{
   FilePath snippetsDir = getSnippetsDir();
   if (!snippetsDir.exists() || !snippetsDir.isDirectory())
      return;
   
   // Get the contents of each file here, and pass that info back up
   // to the client
   std::vector<FilePath> snippetPaths;
   Error error = snippetsDir.children(&snippetPaths);
   if (error)
   {
      LOG_ERROR(error);
      return;
   }
   
   json::Array jsonData;
   BOOST_FOREACH(const FilePath& filePath, snippetPaths)
   {
      // bail if this doesn't appear to be a snippets file
      std::string mode;
      if (!isSnippetFilePath(filePath, &mode))
         continue;
      
      std::string contents;
      error = readStringFromFile(filePath, &contents);
      if (error)
      {
         LOG_ERROR(error);
         return;
      }
      
      json::Object snippetJson;
      snippetJson["mode"] = mode;
      snippetJson["contents"] = contents;
      jsonData.push_back(snippetJson);
   }

   ClientEvent event(client_events::kSnippetsChanged, jsonData);
   module_context::enqueClientEvent(event);
}

FilePath s_snippetsMonitoredDir;

void notifySnippetsChanged()
{
   Error error = core::writeStringToFile(
          s_snippetsMonitoredDir.childPath("changed"),
          core::system::generateUuid());
   if (error)
      LOG_ERROR(error);
}

void onDocUpdated(boost::shared_ptr<source_database::SourceDocument> pDoc)
{
   if (s_snippetsMonitoredDir.empty())
      return;

   if (pDoc->path().empty() || pDoc->dirty())
      return;

   FilePath snippetsDir = getSnippetsDir();
   if (!snippetsDir.exists())
      return;

   // if this was within the snippets dir then
   if (module_context::resolveAliasedPath(pDoc->path()).isWithin(snippetsDir))
      notifySnippetsChanged();
}

void onSnippetsChanged()
{
   checkAndNotifyClientIfSnippetsAvailable();
}

void afterSessionInitHook(bool newSession)
{
   if (projects::projectContext().hasProject() &&
       projects::projectContext().directory().complete("NAMESPACE").exists())
   {
      onNAMESPACEchanged();
   }

   // register to be notified when snippets are changed
   s_snippetsMonitoredDir = module_context::registerMonitoredUserScratchDir(
                                            "snippets",
                                            boost::bind(onSnippetsChanged));

   // fire snippet changed when a user edits a snippet directly in the
   // source editor
   source_database::events().onDocUpdated.connect(onDocUpdated);
}

void onClientInit()
{
   checkAndNotifyClientIfSnippetsAvailable();
}

Error saveSnippets(const json::JsonRpcRequest& request,
                   json::JsonRpcResponse* pResponse)
{
   json::Array snippetsJson;
   Error error = json::readParams(request.params, &snippetsJson);
   if (error)
      return error;

   FilePath snippetsDir = getSnippetsDir(true);
   BOOST_FOREACH(const json::Value& valueJson, snippetsJson)
   {
      if (json::isType<json::Object>(valueJson))
      {
         json::Object snippetJson = valueJson.get_obj();
         std::string mode, contents;
         Error error = json::readObject(snippetJson, "mode", &mode,
                                                     "contents", &contents);
         if (error)
         {
            LOG_ERROR(error);
            continue;
         }

         error = writeStringToFile(snippetsDir.childPath(mode + ".snippets"),
                                   contents);
         if (error)
            LOG_ERROR(error);
      }
   }

   notifySnippetsChanged();

   return Success();
}

bool collectLint(int depth,
                 const FilePath& path,
                 std::map<FilePath, LintItems>* pLint)
{
   if (path.extensionLowerCase() != ".r")
      return true;
   
   std::string contents;
   Error error = core::readStringFromFile(path, &contents);
   if (error)
   {
      LOG_ERROR(error);
      return true;
   }
   
   ParseResults results = parse(
            string_utils::utf8ToWide(contents),
            path);
   
   (*pLint)[path] = results.lint();
   return true;
}

SEXP rs_lintProject()
{
   if (!projects::projectContext().hasProject())
      return R_NilValue;
   
   FilePath buildPath = projects::projectContext().buildTargetPath();
   std::map<FilePath, LintItems> lint;
   Error error = buildPath.childrenRecursive(
            boost::bind(collectLint, _1, _2, &lint));
   if (error)
   {
      LOG_ERROR(error);
      return R_NilValue;
   }
   
   using namespace module_context;
   SourceMarkerSet markers = asSourceMarkerSet(lint);
   showSourceMarkers(markers, MarkerAutoSelectNone);
   return R_NilValue;
}

} // anonymous namespace

core::Error initialize()
{
   using namespace rstudio::core;
   using boost::bind;
   using namespace module_context;
   
   events().afterSessionInitHook.connect(afterSessionInitHook);
   events().onClientInit.connect(onClientInit);
   
   session::projects::FileMonitorCallbacks cb;
   cb.onFilesChanged = onFilesChanged;
   projects::projectContext().subscribeToFileMonitor("Diagnostics", cb);
   
   RS_REGISTER_CALL_METHOD(rs_lintRFile, 1);
<<<<<<< HEAD
   RS_REGISTER_CALL_METHOD(rs_loadString, 1);
   RS_REGISTER_CALL_METHOD(rs_parse, 1);
   RS_REGISTER_CALL_METHOD(rs_lintProject, 0);
=======
>>>>>>> 839108b4
   
   ExecBlock initBlock;
   initBlock.addFunctions()
         (bind(sourceModuleRFile, "SessionLinter.R"))
         (bind(registerRpcMethod, "lint_r_source_document", lintRSourceDocument))
         (bind(registerRpcMethod, "save_snippets", saveSnippets));
   
   return initBlock.execute();

}

} // end namespace linter
} // end namespace modules
} // end namespace session
} // end namespace rstudio<|MERGE_RESOLUTION|>--- conflicted
+++ resolved
@@ -866,12 +866,7 @@
    projects::projectContext().subscribeToFileMonitor("Diagnostics", cb);
    
    RS_REGISTER_CALL_METHOD(rs_lintRFile, 1);
-<<<<<<< HEAD
-   RS_REGISTER_CALL_METHOD(rs_loadString, 1);
-   RS_REGISTER_CALL_METHOD(rs_parse, 1);
    RS_REGISTER_CALL_METHOD(rs_lintProject, 0);
-=======
->>>>>>> 839108b4
    
    ExecBlock initBlock;
    initBlock.addFunctions()
