/*
 * DataViewer.cpp
 *
 * Copyright (C) 2009-12 by RStudio, Inc.
 *
 * Unless you have received this program directly from RStudio pursuant
 * to the terms of a commercial license agreement with RStudio, then
 * this program is licensed to you under the terms of version 3 of the
 * GNU Affero General Public License. This program is distributed WITHOUT
 * ANY EXPRESS OR IMPLIED WARRANTY, INCLUDING THOSE OF NON-INFRINGEMENT,
 * MERCHANTABILITY OR FITNESS FOR A PARTICULAR PURPOSE. Please refer to the
 * AGPL (http://www.gnu.org/licenses/agpl-3.0.txt) for more details.
 *
 */

#include "DataViewer.hpp"

#include <string>
#include <vector>
#include <sstream>

#include <boost/bind.hpp>
#include <boost/format.hpp>
#include <boost/algorithm/string/predicate.hpp>

#include <core/Log.hpp>
#include <core/Error.hpp>
#include <core/Exec.hpp>
#include <core/FileSerializer.hpp>
#include <core/RecursionGuard.hpp>
#include <core/StringUtils.hpp>
#include <core/SafeConvert.hpp>

#define R_INTERNAL_FUNCTIONS
#include <r/RInternal.hpp>
#include <r/RSexp.hpp>
#include <r/RExec.hpp>
#include <r/RJson.hpp>
#include <r/ROptions.hpp>
#include <r/RFunctionHook.hpp>
#include <r/RRoutines.hpp>

#include <session/SessionModuleContext.hpp>
#include <session/SessionContentUrls.hpp>

#define kGridResource "grid_resource"
#define kViewerCacheDir "viewer-cache"
#define kGridResourceLocation "/" kGridResource "/"
#define kNoBoundEnv "_rs_no_env"

// separates filter type from contents (e.g. "numeric|12-25")
#define kFilterSeparator "|"

// the largest number of columns we're willing to display
#define MAX_COLS 100  

// the largest number of factor values we're willing to display (after this
// point the column's text is searched as though it were a character column)
#define MAX_FACTORS 64

using namespace rstudio::core;

<<<<<<< HEAD
namespace rsession {
=======
namespace rstudio {
namespace session {
>>>>>>> 41b8cc23
namespace modules {
namespace data {
namespace viewer {

namespace {   
/*
 * Data Viewer caching overview
 * ----------------------------
 *
 * For each object being viewed, there are three copies to consider:
 * 
 * ORIGINAL:
 *    The original object on which the user invoked View(). This object may or
 *    may not exist; for example, View(cars) binds a viewer to the 'cars' 
 *    object in 'package:datasets', but View(rbind(cars,cars)) binds a viewer
 *    to a temporary object that doesn't exist anywhere but in the viewer.
 *
 *    When the original object exists, and no sorting or filtering is applied,
 *    requests for data are met by pulling data from the original object. We
 *    also watch original objects; when they're replaced in their hosting
 *    environments (assuming those environments are named), a client event is
 *    emitted.
 *
 * CACHED:
 *    Because the original object may be temporary (and, even if not, can be
 *    deleted at any time), we always have a cached copy of the object 
 *    available. 
 *
 *    The environment .rs.CachedDataEnv contains the cached objects. These
 *    objects have randomly generated cache keys. 
 *
 *    When the session suspends/resumes, the contents of the cache environment
 *    are written as individual .RData files to the user scratch folder. This
 *    allows us to reload the data for viewing afterwards.
 *
 *    The client is responsible for letting the server know when the viewer has
 *    closed; when this happens, the server removes the in-memory and disk 
 *    cache entries.
 *
 * WORKING:
 *    As the user orders, filters, and searches data, it's typical to follow a
 *    narrowing approach--e.g. first show only "Housewares", then only
 *    housewares between $10-$25, then only housewares between $10-25 and
 *    matching the text "eggs".
 *    
 *    In order to avoid re-ordering and re-filtering the entire dataset every
 *    time a new set of rows is requested, we keep a "working copy" of the
 *    object in a second environment, .rs.WorkingDataEnv, using the same cache
 *    keys.
 *    
 *    When a request for data arrives, we check to see if the data requested is
 *    a subset of the data already in our working copy. If it is, we use the
 *    working copy as a starting postion rather than the original or cached
 *    object.
 *
 *    This allows us to efficiently perform operations on very large datasets
 *    once they've been winnowed down to smaller objects using searches and
 *    filters.
 */    

// indicates whether one filter string is a subset of another; e.g. if a column
// is filtered for "abc" and then "abcd", the new state is a subset of the
// previous state.
bool isFilterSubset(const std::string& outer, const std::string& inner) 
{
   // shortcut for identical filters (the typical case)
   if (inner == outer) 
      return true;

   // find filter separators; if we can't find them, presume no subset since we
   // can't parse filters
   size_t outerPipe = outer.find(kFilterSeparator);
   if (outerPipe == std::string::npos) 
      return false;
   size_t innerPipe = inner.find(kFilterSeparator);
   if (innerPipe == std::string::npos)
      return false;

   std::string outerType(outer.substr(0, outerPipe));
   std::string innerType(inner.substr(0, innerPipe));
   std::string outerValue(outer.substr(outerPipe + 1, 
            outer.length() - outerPipe));
   std::string innerValue(inner.substr(innerPipe + 1, 
            inner.length() - innerPipe));
   
   // only identical types can be subsets
   if (outerType != innerType) 
      return false;

   if (outerType == "numeric")
   {
      // matches a numeric filter (i.e. "2.71-3.14") -- in this case we need to
      // check the components for range inclusion
      boost::regex numFilter("(\\d+\\.?\\d*)-(\\d+\\.?\\d*)");
      boost::smatch innerMatch, outerMatch;
      if (boost::regex_search(innerValue, innerMatch, numFilter) &&
          boost::regex_search(outerValue, outerMatch, numFilter))
      {
         // for numeric filters, the inner is a subset if its lower bound (1) is 
         // larger than the outer lower bound, and the upper bound (2) is smaller
         // than the outer upper bound
         return safe_convert::stringTo<double>(innerMatch[1], 0) >= 
                safe_convert::stringTo<double>(outerMatch[1], 0) &&
                safe_convert::stringTo<double>(innerMatch[2], 0) <= 
                safe_convert::stringTo<double>(outerMatch[2], 0);
      }

      // if not identical and not a range, then not a subset
      return false;
   } 
   else if (outerType == "factor")
   {
      // factors have to be identical for subsetting, and we already checked
      // above
      return false;
   }
   else if (outerType == "character")
   {
      // characters are a subset if the outer string is within the inner one
      // (i.e. a seach for "walnuts" (inner) is within "walnut" (outer))
      return inner.find(outer) != std::string::npos;
   }
   
   // unknown filter type
   return false;
}

// CachedFrame represents an object that's currently active in a data viewer
// window.
struct CachedFrame
{
   CachedFrame(const std::string& env, const std::string& obj, SEXP sexp):
      envName(env),
      objName(obj),
      observedSEXP(sexp)
   {
      if (sexp == NULL)
         return;

      // cache list of column names
      r::sexp::Protect protect;
      SEXP namesSEXP;
      r::exec::RFunction("names", sexp).call(&namesSEXP, &protect);
      if (namesSEXP != NULL && TYPEOF(namesSEXP) != NILSXP 
          && !Rf_isNull(namesSEXP))
      {
         r::sexp::extract(namesSEXP, &colNames);
      }

      // cache number of columns
      Error error = r::exec::RFunction(".rs.ncol", sexp).call(&ncol);
      if (error)
         LOG_ERROR(error);
   };

   CachedFrame() {};

   // The location of the frame (if we know it)
   std::string envName;
   std::string objName;

   // The frame's columns; used to determine whether the shape of the frame has
   // changed (necessitating a full reload of any displayed version of the
   // frame)
   int ncol;
   std::vector<std::string> colNames;

   // The current search string and filter set
   std::string workingSearch;
   std::vector<std::string> workingFilters;

   bool isSupersetOf(const std::string& newSearch, 
                     const std::vector<std::string> &newFilters)
   {
      if (!isFilterSubset(workingSearch, newSearch))
         return false;

      for (unsigned i = 0; 
           i < std::min(newFilters.size(), workingFilters.size()); 
           i++)
      {
         if (!isFilterSubset(workingFilters[i], newFilters[i]))
            return false;
      }

      return true;
   };

   // The current order column and direction
   int workingOrderCol;
   std::string workingOrderDir;

   // NB: There's no protection on this SEXP and it may be a stale pointer!
   // Used only to test for changes.
   SEXP observedSEXP;
};

// The set of active frames. Used primarily to check each for changes.
std::map<std::string, CachedFrame> s_cachedFrames;

std::string viewerCacheDir() 
{
   return module_context::scopedScratchPath().childPath(kViewerCacheDir)
      .absolutePath();
}

SEXP findInNamedEnvir(const std::string& envir, const std::string& name)
{
   SEXP env = NULL;
   r::sexp::Protect protect;

   // shortcut for unbound environment
   if (envir == kNoBoundEnv)
      return NULL;

   // use the global environment or resolve environment name
   if (envir.empty() || envir == "R_GlobalEnv")
      env = R_GlobalEnv;
   else 
      r::exec::RFunction(".rs.safeAsEnvironment", envir).call(&env, &protect);

   // if we failed to find an environment by name, return a null SEXP
   if (env == NULL || TYPEOF(env) == NILSXP || Rf_isNull(env))
      return NULL;

   // find the SEXP directly in the environment; return null if unbound
   SEXP obj = r::sexp::findVar(name, env); 
   return obj == R_UnboundValue ? NULL : obj;
}

// data items are used both as the payload for the client event that opens an
// editor viewer tab and as a server response when duplicating that tab's
// contents
json::Value makeDataItem(SEXP dataSEXP, const std::string& caption, 
                         const std::string& objName, const std::string& envName, 
                         const std::string& cacheKey)
{
   int nrow = 0, ncol = 0;
   Error error = r::exec::RFunction(".rs.nrow", dataSEXP).call(&nrow);
   if (error) 
      LOG_ERROR(error);
   error = r::exec::RFunction(".rs.ncol", dataSEXP).call(&ncol);
   if (error) 
      LOG_ERROR(error);

   // fire show data event
   json::Object dataItem;
   dataItem["caption"] = caption;
   dataItem["totalObservations"] = nrow;
   dataItem["displayedObservations"] = nrow;
   dataItem["variables"] = ncol;
   dataItem["cacheKey"] = cacheKey;
   dataItem["object"] = objName;
   dataItem["environment"] = envName;
   dataItem["contentUrl"] = kGridResource "/gridviewer.html?env=" +
      http::util::urlEncode(envName, true) + "&obj=" + 
      http::util::urlEncode(objName, true) + "&cache_key=" +
      http::util::urlEncode(cacheKey, true);

   return dataItem;
}

SEXP rs_viewData(SEXP dataSEXP, SEXP captionSEXP, SEXP nameSEXP, SEXP envSEXP, 
                 SEXP cacheKeySEXP)
{    
   try
   {
      // attempt to reverse engineer the location of the data
      std::string envName, objName, cacheKey;
      r::sexp::Protect protect;
      
      // it's okay if this fails (and it might); we'll just treat the data as
      // unbound to an environment
      r::exec::RFunction("environmentName", envSEXP).call(&envName);
      if (envName == "R_GlobalEnv")
      {
         // the global environment doesn't need to be named
         envName.clear();
      }
      else if (envName == "R_EmptyEnv" || envName == "") 
      {
         envName = kNoBoundEnv;
      }
      objName = r::sexp::asString(nameSEXP);
      cacheKey = r::sexp::asString(cacheKeySEXP);

      // validate title
      if (!Rf_isString(captionSEXP) || Rf_length(captionSEXP) != 1)
         throw r::exec::RErrorException("invalid caption argument");
      
      // attempt to cast to a data frame
      SEXP dataFrameSEXP = R_NilValue;
      Error error = r::exec::RFunction("as.data.frame", dataSEXP).call(
            &dataFrameSEXP, &protect);
      if (error) 
      {
         // caught below
         throw r::exec::RErrorException(error.summary());
      }
      if (dataFrameSEXP != NULL && dataFrameSEXP != R_NilValue)
      {
         dataSEXP = dataFrameSEXP;
      }
      else
      {
         // caught below
         throw r::exec::RErrorException("Could not coerce object to data frame.");
      }
           
      json::Value dataItem = makeDataItem(dataSEXP, 
            r::sexp::asString(captionSEXP), objName, envName, cacheKey);
      ClientEvent event(client_events::kShowData, dataItem);
      module_context::enqueClientEvent(event);

      // done
      return R_NilValue;
   }
   catch(r::exec::RErrorException& e)
   {
      r::exec::error(e.message());
   }
   CATCH_UNEXPECTED_EXCEPTION
   
   // keep compiler happy
   return R_NilValue;
}
  
void handleGridResReq(const http::Request& request,
                            http::Response* pResponse)
{
   std::string path("grid/");
   path.append(http::util::pathAfterPrefix(request, kGridResourceLocation));

   // setCacheableFile is responsible for emitting a 404 when the file doesn't
   // exist.
   core::FilePath gridResource = options().rResourcesPath().childPath(path);
   pResponse->setCacheableFile(gridResource, request);
}

json::Value getCols(SEXP dataSEXP)
{
   SEXP colsSEXP = R_NilValue;
   r::sexp::Protect protect;
   json::Value result;
   Error error = r::exec::RFunction(".rs.describeCols", dataSEXP, MAX_COLS, 
         MAX_FACTORS)
      .call(&colsSEXP, &protect);
   if (error || colsSEXP == R_NilValue) 
   {
      json::Object err;
      if (error) 
         err["error"] = error.summary();
      else
         err["error"] = "Failed to retrieve column definitions for data.";
      result = err;
   }
   else 
   {
      r::json::jsonValueFromList(colsSEXP, &result);
   }
   return result;
}

// given an object from which to return data, and a description of the data to
// return via URL-encoded paramters supplied by the DataTables API, returns the
// data requested by the parameters. 
//
// the shape of the API is described here:
// http://datatables.net/manual/server-side
// 
// NB: may throw exceptions! these are expected to be handled by the handlers
// in getGridData, where they will be marshaled to JSON and displayed on the
// client.
json::Value getData(SEXP dataSEXP, const http::Fields& fields)
{
   Error error;
   r::sexp::Protect protect;

   // read draw parameters from DataTables
   int draw = http::util::fieldValue<int>(fields, "draw", 0);
   int start = http::util::fieldValue<int>(fields, "start", 0);
   int length = http::util::fieldValue<int>(fields, "length", 0);
   int ordercol = http::util::fieldValue<int>(fields, "order[0][column]", 
         -1);
   std::string orderdir = http::util::fieldValue<std::string>(fields, 
         "order[0][dir]", "asc");
   std::string search = http::util::fieldValue<std::string>(fields, 
         "search[value]", "");
   std::string cacheKey = http::util::urlDecode(
         http::util::fieldValue<std::string>(fields, "cache_key", ""), 
         true);

   int nrow = 1, ncol = 0;
   int filteredNRow = 0;
   error = r::exec::RFunction(".rs.nrow", dataSEXP).call(&nrow);
   if (error) 
      LOG_ERROR(error);
   error = r::exec::RFunction(".rs.ncol", dataSEXP).call(&ncol);
   if (error) 
      LOG_ERROR(error);
   ncol = std::min(ncol, MAX_COLS);

   // extract filters
   std::vector<std::string> filters;
   bool hasFilter = false;
   for (int i = 1; i <= ncol; i++) 
   {
      std::string filterVal = http::util::fieldValue<std::string>(fields,
                  "columns[" + boost::lexical_cast<std::string>(i) + "]" 
                  "[search][value]", "");
      if (!filterVal.empty()) 
      {
         hasFilter = true;
      }
      filters.push_back(filterVal);
   }

   bool needsTransform = ordercol > 0 || hasFilter || !search.empty();
   bool hasTransform = false;

   // check to see if we have an ordered/filtered view we can build from
   std::map<std::string, CachedFrame>::iterator cachedFrame = 
      s_cachedFrames.find(cacheKey);
   if (needsTransform)
   {
      if (cachedFrame != s_cachedFrames.end())
      {
         // do we have a previously ordered/filtered view?
         SEXP workingDataSEXP = NULL;
         r::exec::RFunction(".rs.findWorkingData", cacheKey)
            .call(&workingDataSEXP, &protect);
         if (workingDataSEXP != NULL && TYPEOF(workingDataSEXP) != NILSXP &&
             !Rf_isNull(workingDataSEXP))
         {
            if (cachedFrame->second.workingSearch == search &&
                cachedFrame->second.workingFilters == filters && 
                cachedFrame->second.workingOrderDir == orderdir &&
                cachedFrame->second.workingOrderCol == ordercol)
            {
               // we have one with exactly the same parameters as requested;
               // use it exactly as is
               dataSEXP = workingDataSEXP;
               needsTransform = false;
               hasTransform = true;
            } 
            else if (cachedFrame->second.isSupersetOf(search, filters))
            {
               // we have one that is a strict superset of the parameters
               // requested; transform the filtered set instead of starting
               // from scratch
               dataSEXP = workingDataSEXP;
            }
         }
      }
   }

   // apply transformations if needed.    
   if (needsTransform) 
   {
      // can we use a working copy? 
      r::exec::RFunction transform(".rs.applyTransform");
      transform.addParam("x", dataSEXP);       // data to transform
      transform.addParam("filtered", filters); // which columns are filtered
      transform.addParam("search", search);    // global search (across cols)
      transform.addParam("col", ordercol);     // which column to order on
      transform.addParam("dir", orderdir);     // order direction ("asc"/"desc")
      transform.call(&dataSEXP, &protect);
      if (error)
         throw r::exec::RErrorException(error.summary());

      // check to see if we've accidentally transformed ourselves into nothing
      // (this shouldn't generally happen without a specific error)
      if (dataSEXP == NULL || TYPEOF(dataSEXP) == NILSXP || 
          Rf_isNull(dataSEXP)) 
      {
         throw r::exec::RErrorException("Failure to sort or filter data");
      }

      // save the working data state (it's okay if this fails; it's a
      // performance optimization)
      r::exec::RFunction(".rs.assignWorkingData", cacheKey, dataSEXP).call();
      if (cachedFrame != s_cachedFrames.end())
      {
         cachedFrame->second.workingSearch = search;
         cachedFrame->second.workingFilters = filters;
         cachedFrame->second.workingOrderDir = orderdir;
         cachedFrame->second.workingOrderCol = ordercol;
      }
   }

   // apply new row count
   if (needsTransform || hasTransform) 
   {
      error = r::exec::RFunction(".rs.nrow", dataSEXP).call(&filteredNRow);
      if (error)
         LOG_ERROR(error);
   }
   else
      filteredNRow = nrow;

   // return the lesser of the rows available and rows requested
   length = std::min(length, filteredNRow - start);

   // DataTables uses 0-based indexing, but R uses 1-based indexing
   start ++;

   // extract the portion of the column vector requested by the client
   SEXP formattedDataSEXP = Rf_allocVector(VECSXP, ncol);
   protect.add(formattedDataSEXP);
   for (unsigned i = 0; i < static_cast<unsigned>(ncol); i++)
   {
      SEXP columnSEXP = VECTOR_ELT(dataSEXP, i);
      if (columnSEXP == NULL || TYPEOF(columnSEXP) == NILSXP || 
          Rf_isNull(columnSEXP))
      {
         throw r::exec::RErrorException("No data in column " + 
               boost::lexical_cast<std::string>(i));
      }
      SEXP formattedColumnSEXP;
      r::exec::RFunction formatFx(".rs.formatDataColumn");
      formatFx.addParam(columnSEXP);
      formatFx.addParam(static_cast<int>(start));
      formatFx.addParam(static_cast<int>(length));
      error = formatFx.call(&formattedColumnSEXP, &protect);
      if (error)
         throw r::exec::RErrorException(error.summary());
      SET_VECTOR_ELT(formattedDataSEXP, i, formattedColumnSEXP);
    }

   // format the row names 
   SEXP rownamesSEXP;
   r::exec::RFunction(".rs.formatRowNames", dataSEXP, start, length)
      .call(&rownamesSEXP, &protect);
   
   // create the result grid as JSON
   json::Array data;
   for (int row = 0; row < length; row++)
   {
      json::Array rowData;
      if (rownamesSEXP != NULL &&
          TYPEOF(rownamesSEXP) != NILSXP &&
          !Rf_isNull(rownamesSEXP) )
      {
         SEXP nameSEXP = STRING_ELT(rownamesSEXP, row);
         if (nameSEXP != NULL &&
             nameSEXP != NA_STRING &&
             r::sexp::length(nameSEXP) > 0)
         {
            rowData.push_back(Rf_translateChar(nameSEXP));
         }
         else
         {
            rowData.push_back(row + start);
         }
      }
      else
      {
         rowData.push_back(row + start);
      }

      for (int col = 0; col<Rf_length(formattedDataSEXP); col++)
      {
         SEXP columnSEXP = VECTOR_ELT(formattedDataSEXP, col);
         if (columnSEXP != NULL && 
             TYPEOF(columnSEXP) != NILSXP &&
             !Rf_isNull(columnSEXP))
         {
            SEXP stringSEXP = STRING_ELT(columnSEXP, row);
            if (stringSEXP != NULL &&
                stringSEXP != NA_STRING &&
                r::sexp::length(stringSEXP) > 0)
            {
               rowData.push_back(Rf_translateChar(stringSEXP));
            }
            else
            {
               rowData.push_back("");
            }
         }
         else
         {
            rowData.push_back("");
         }
      }
      data.push_back(rowData);
   }

   json::Object result;
   result["draw"] = draw;
   result["recordsTotal"] = nrow;
   result["recordsFiltered"] = filteredNRow;
   result["data"] = data;
   return result;
}

Error getGridData(const http::Request& request,
                  http::Response* pResponse)
{
   json::Value result;
   http::status::Code status = http::status::Ok;

   try
   {
      // extract the query string; if we don't find it, it's a no-op
      std::string::size_type pos = request.uri().find('?');
      if (pos == std::string::npos)
      {
         return Success();
      }

      // find the data frame we're going to be pulling data from
      std::string queryString = request.uri().substr(pos+1);
      http::Fields fields;
      http::util::parseQueryString(queryString, &fields);
      std::string envName = http::util::urlDecode(
            http::util::fieldValue<std::string>(fields, "env", ""), true);
      std::string objName = http::util::urlDecode(
            http::util::fieldValue<std::string>(fields, "obj", ""), true);
      std::string cacheKey = http::util::urlDecode(
            http::util::fieldValue<std::string>(fields, "cache_key", ""), 
            true);
      std::string show = http::util::fieldValue<std::string>(
            fields, "show", "data");
      if (objName.empty() && cacheKey.empty()) 
      {
         return Success();
      }

      r::sexp::Protect protect;

      // begin observing if we aren't already
      if (envName != kNoBoundEnv) 
      {
         SEXP objSEXP = findInNamedEnvir(envName, objName);
         std::map<std::string, CachedFrame>::iterator it = 
            s_cachedFrames.find(cacheKey);
         if (it == s_cachedFrames.end())
            s_cachedFrames[cacheKey] = CachedFrame(envName, objName, objSEXP);
      }

      // attempt to find the original copy of the object (loads from cache key
      // if necessary)
      SEXP dataSEXP = R_NilValue;
      Error error = r::exec::RFunction(".rs.findDataFrame", envName, objName, 
            cacheKey, viewerCacheDir()).call(&dataSEXP, &protect);
      if (error) 
      {
         LOG_ERROR(error);
      }

      // couldn't find the original object
      if (dataSEXP == NULL || dataSEXP == R_UnboundValue || 
          Rf_isNull(dataSEXP) || TYPEOF(dataSEXP) == NILSXP)
      {
         json::Object err;
         err["error"] = "The object no longer exists.";
         status = http::status::NotFound;
         result = err;
      }
      else 
      {
         // if the data is a promise (happens for built-in data), the value is
         // what we're looking for
         if (TYPEOF(dataSEXP) == PROMSXP) 
         {
            dataSEXP = PRVALUE(dataSEXP);
         }
      
         if (show == "cols")
         {
            result = getCols(dataSEXP);
         }
         else if (show == "data")
         {
            result = getData(dataSEXP, fields);
         }
      }

   }
   catch(r::exec::RErrorException& e)
   {
      // marshal R errors to the client in the format DataTables (and our own
      // error handling code) expects
      json::Object err;
      err["error"] = e.message();
      result = err;
      status = http::status::InternalServerError;
   }
   CATCH_UNEXPECTED_EXCEPTION

   std::ostringstream ostr;
   json::write(result, ostr);
   pResponse->setNoCacheHeaders();    // don't cache data/grid shape
   pResponse->setStatusCode(status);
   pResponse->setBody(ostr.str());

   return Success();
}

// called by the client to expire data cached by an associated viewer tab
Error removeCachedData(const json::JsonRpcRequest& request,
                       json::JsonRpcResponse*)
{
   std::string cacheKey;
   Error error = json::readParam(request.params, 0, &cacheKey);
   if (error)
      return error;

   // remove from watchlist
   std::map<std::string, CachedFrame>::iterator pos = 
      s_cachedFrames.find(cacheKey);
   if (pos != s_cachedFrames.end())
      s_cachedFrames.erase(pos);
   
   // remove cache env object and backing file
   error = r::exec::RFunction(".rs.removeCachedData", cacheKey, 
         viewerCacheDir()).call();
   if (error)
      return error;

   return Success();
}

// called by the client to create a second window into a data frame. this is
// primarily needed because each view needs its own cache key so we can
// filter/sort/search them independently.
Error duplicateDataView(const json::JsonRpcRequest& request,
                        json::JsonRpcResponse* pResponse)
{
   r::sexp::Protect protect;
   std::string caption, envName, objName, cacheKey;
   Error error = json::readParams(request.params, &caption, &envName, &objName, 
                                  &cacheKey);
   if (error)
      return error;

   // try to duplicate the original object, but clone the cached copy if needed
   SEXP dataSEXP = findInNamedEnvir(envName, objName);
   if (dataSEXP == NULL) 
   {
      dataSEXP = R_NilValue;
      error = r::exec::RFunction(".rs.findDataFrame", envName, objName, 
            cacheKey, viewerCacheDir()).call(&dataSEXP, &protect);
      if (error)
         return error;
      if (dataSEXP == NULL || TYPEOF(dataSEXP) == NILSXP || Rf_isNull(dataSEXP))
      {
         // TODO: meaningful error message
         return Success();
      }
   }

   // assign a new cache key
   std::string newCacheKey;
   error = r::exec::RFunction(".rs.addCachedData", dataSEXP).call(&newCacheKey);
   if (error)
      return error;

   // return the result
   pResponse->setResult(makeDataItem(dataSEXP, 
         caption, objName, envName, newCacheKey));
   return Success();
}

void onShutdown(bool terminatedNormally)
{
   if (terminatedNormally) 
   {
      // when R suspends or shuts down, write out the contents of the cache
      // environment to disk so we can load them again if we need to
      Error error = r::exec::RFunction(".rs.saveCachedData", viewerCacheDir())
         .call();
      if (error)
         LOG_ERROR(error);
   }
}

void onSuspend(const r::session::RSuspendOptions&, core::Settings*)
{
   onShutdown(true);
}

void onResume(const Settings&)
{
}

void onDetectChanges(module_context::ChangeSource source)
{
   DROP_RECURSIVE_CALLS;

   // unlikely that data will change outside of a REPL
   if (source != module_context::ChangeSourceREPL) 
      return;

   r::sexp::Protect protect;
   for (std::map<std::string, CachedFrame>::iterator i = s_cachedFrames.begin();
        i != s_cachedFrames.end();
        i++) 
   {
      SEXP sexp = findInNamedEnvir(i->second.envName, i->second.objName);
      if (sexp != i->second.observedSEXP) 
      {
         // create a new frame object to capture the new state of the frame
         CachedFrame newFrame(i->second.envName, i->second.objName, sexp);

         // clear working data for the object
         r::exec::RFunction(".rs.removeWorkingData", i->first).call();

         // replace cached copy (if we have something to replace it with)
         if (sexp != NULL)
            r::exec::RFunction(".rs.assignCachedData", 
                  i->first, sexp, i->second.objName).call();

         // emit client event
         json::Object changed;
         changed["cache_key"] = i->first;
         changed["structure_changed"] = i->second.ncol != newFrame.ncol || 
            i->second.colNames != newFrame.colNames;
         ClientEvent event(client_events::kDataViewChanged, changed);
         module_context::enqueClientEvent(event);

         // replace old frame with new
         s_cachedFrames[i->first] = newFrame;
      }
   }
}

} // anonymous namespace
   
Error initialize()
{
   using namespace module_context;

   // register viewData method
   R_CallMethodDef methodDef ;
   methodDef.name = "rs_viewData" ;
   methodDef.fun = (DL_FUNC) rs_viewData ;
   methodDef.numArgs = 5;
   r::routines::addCallMethod(methodDef);

   module_context::events().onShutdown.connect(onShutdown);
   module_context::events().onDetectChanges.connect(onDetectChanges);
   addSuspendHandler(SuspendHandler(onSuspend, onResume));

   using boost::bind;
<<<<<<< HEAD
   using namespace r::function_hook ;
   using namespace rsession::module_context;
=======
   using namespace rstudio::r::function_hook ;
   using namespace session::module_context;
>>>>>>> 41b8cc23
   ExecBlock initBlock ;
   initBlock.addFunctions()
      (bind(sourceModuleRFile, "SessionDataViewer.R"))
      (bind(registerRpcMethod, "remove_cached_data", removeCachedData))
      (bind(registerRpcMethod, "duplicate_data_view", duplicateDataView))
      (bind(registerUriHandler, "/grid_data", getGridData))
      (bind(registerUriHandler, kGridResourceLocation, handleGridResReq));

   Error error = initBlock.execute();
   if (error)
       return error;

   // initialize data viewer (don't make failure fatal because we are
   // adding this code in a hot patch release)
   bool server = rsession::options().programMode() == kSessionProgramModeServer;
   error = r::exec::RFunction(".rs.initializeDataViewer", server).call();
   if (error)
       LOG_ERROR(error);

   return Success();
}


} // namespace viewer
} // namespace data
} // namespace modules
} // namesapce session
} // namespace rstudio
<|MERGE_RESOLUTION|>--- conflicted
+++ resolved
@@ -60,12 +60,8 @@
 
 using namespace rstudio::core;
 
-<<<<<<< HEAD
-namespace rsession {
-=======
 namespace rstudio {
 namespace session {
->>>>>>> 41b8cc23
 namespace modules {
 namespace data {
 namespace viewer {
@@ -911,13 +907,8 @@
    addSuspendHandler(SuspendHandler(onSuspend, onResume));
 
    using boost::bind;
-<<<<<<< HEAD
-   using namespace r::function_hook ;
-   using namespace rsession::module_context;
-=======
    using namespace rstudio::r::function_hook ;
    using namespace session::module_context;
->>>>>>> 41b8cc23
    ExecBlock initBlock ;
    initBlock.addFunctions()
       (bind(sourceModuleRFile, "SessionDataViewer.R"))
