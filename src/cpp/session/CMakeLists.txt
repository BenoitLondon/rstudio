#
# CMakeLists.txt
#
# Copyright (C) 2009-19 by RStudio, Inc.
#
# Unless you have received this program directly from RStudio pursuant
# to the terms of a commercial license agreement with RStudio, then
# this program is licensed to you under the terms of version 3 of the
# GNU Affero General Public License. This program is distributed WITHOUT
# ANY EXPRESS OR IMPLIED WARRANTY, INCLUDING THOSE OF NON-INFRINGEMENT,
# MERCHANTABILITY OR FITNESS FOR A PARTICULAR PURPOSE. Please refer to the
# AGPL (http://www.gnu.org/licenses/agpl-3.0.txt) for more details.
#
#

project (SESSION)

add_subdirectory(workers)

# verify that install-dictionaries, install-mathjax, install-pandoc,
# and install-rmarkdown have been run as required
if(NOT EXISTS "${RSTUDIO_DEPENDENCIES_DIR}/common/dictionaries")
  message(FATAL_ERROR "Dictionaries not found (re-run install-dependencies script to install)")
endif()
if(NOT EXISTS "${RSTUDIO_DEPENDENCIES_DIR}/common/mathjax-26")
  message(FATAL_ERROR "Mathjax 2.6 not found (re-run install-dependencies script to install)")
endif()
if(NOT EXISTS "${RSTUDIO_DEPENDENCIES_DIR}/common/pandoc")
  message(FATAL_ERROR "pandoc not found (re-run install-dependencies script to install)")
endif()

# verify embedded packages are available
foreach(PKG ${RSTUDIO_EMBEDDED_PACKAGES})
   if(NOT EXISTS "${RSTUDIO_DEPENDENCIES_DIR}/common/${PKG}")
      message(FATAL_ERROR "${PKG} package not found (re-run install-dependencies script to install)")
   endif()
endforeach()

# verify libclang is installed (Windows only)
if(WIN32)
   set(LIBCLANG_VERSION "5.0.2")
   set(LIBCLANG_DIR "${RSTUDIO_DEPENDENCIES_DIR}/common/libclang/${LIBCLANG_VERSION}")
   if(NOT EXISTS "${LIBCLANG_DIR}")
      message(FATAL_ERROR "libclang ${LIBCLANG_VERSION} not found  (re-run install-dependencies script to install)")
   endif()

   set(LIBCLANG_HEADERS_DIR "${RSTUDIO_DEPENDENCIES_DIR}/common/libclang/builtin-headers")
   if(NOT EXISTS "${LIBCLANG_HEADERS_DIR}")
      message(FATAL_ERROR "libclang builtin-headers not found  (re-run install-dependencies script to install)")
   endif()
endif()

# include files
file(GLOB_RECURSE SESSION_HEADER_FILES "*.h*")


# source files
set (SESSION_SOURCE_FILES
   SessionAsyncRProcess.cpp
   SessionClientEvent.cpp
   SessionClientEventQueue.cpp
   SessionClientEventService.cpp
   SessionClientInit.cpp
   SessionConsoleInput.cpp
   SessionConsoleProcess.cpp
   SessionConsoleProcessApi.cpp
   SessionConsoleProcessInfo.cpp
   SessionConsoleProcessPersist.cpp
   SessionConsoleProcessSocket.cpp
   SessionConsoleProcessSocketPacket.cpp
   SessionConsoleProcessTable.cpp
   SessionContentUrls.cpp
   SessionDirs.cpp
   SessionRpc.cpp
   SessionHttpMethods.cpp
   SessionInit.cpp
   SessionMain.cpp
   SessionMainOverlay.cpp
   SessionMainProcess.cpp
   SessionModuleContext.cpp
   SessionOptions.cpp
   SessionOptionsOverlay.cpp
   SessionPasswordManager.cpp
   SessionPersistentState.cpp
   SessionPostback.cpp
   SessionSSH.cpp
   SessionSourceDatabase.cpp
   SessionSourceDatabaseSupervisor.cpp
   SessionSuspend.cpp
   SessionUriHandlers.cpp
   SessionUrlPorts.cpp
   SessionWorkerContext.cpp
   http/SessionHttpConnectionQueue.cpp
   http/SessionHttpConnectionUtils.cpp
   modules/RStudioAPI.cpp
   modules/SessionAbout.cpp
   modules/SessionAgreement.cpp
   modules/SessionApiPrefs.cpp
   modules/SessionAskPass.cpp
   modules/SessionAskSecret.cpp
   modules/SessionAsyncPackageInformation.cpp
   modules/SessionAuthoring.cpp
   modules/SessionBreakpoints.cpp
   modules/SessionCodeSearch.cpp
   modules/SessionConfigFile.cpp
   modules/SessionCrashHandler.cpp
   modules/SessionUserCommands.cpp
   modules/SessionConsole.cpp
   modules/SessionDependencies.cpp
   modules/SessionDiagnostics.cpp
   modules/SessionDirty.cpp
   modules/SessionErrors.cpp
   modules/SessionFiles.cpp
   modules/SessionFilesListingMonitor.cpp
   modules/SessionFilesQuotas.cpp
   modules/SessionFind.cpp
   modules/SessionGit.cpp
   modules/SessionHelp.cpp
   modules/SessionHelpHome.cpp
   modules/SessionHistory.cpp
   modules/SessionHistoryArchive.cpp
   modules/SessionHTMLPreview.cpp
   modules/SessionLibPathsIndexer.cpp
   modules/SessionLimits.cpp
   modules/SessionLists.cpp
   modules/SessionMarkers.cpp
   modules/SessionObjectExplorer.cpp
   modules/SessionPackageProvidedExtension.cpp
   modules/SessionPackages.cpp
   modules/SessionPackrat.cpp
   modules/SessionPath.cpp
   modules/SessionPlots.cpp
   modules/SessionPlumberViewer.cpp
   modules/SessionProfiler.cpp
   modules/SessionProjectTemplate.cpp
   modules/SessionRAddins.cpp
   modules/SessionRCompletions.cpp
   modules/SessionRenv.cpp
   modules/SessionReticulate.cpp
   modules/SessionRHooks.cpp
   modules/SessionRParser.cpp
   modules/SessionRPubs.cpp
   modules/SessionRSConnect.cpp
   modules/SessionRUtil.cpp
   modules/SessionRVersions.cpp
   modules/SessionShinyViewer.cpp
   modules/SessionSnippets.cpp
   modules/SessionSource.cpp
   modules/SessionSpelling.cpp
   modules/SessionTerminal.cpp
   modules/SessionTerminalShell.cpp
   modules/SessionTests.cpp
   modules/SessionThemes.cpp
   modules/SessionSVN.cpp
   modules/SessionUpdates.cpp
   modules/SessionVCS.cpp
   modules/SessionWorkbench.cpp
   modules/SessionUserPrefs.cpp
   modules/SessionUserPrefsMigration.cpp
   modules/build/SessionBuild.cpp
   modules/build/SessionBuildEnvironment.cpp
   modules/build/SessionBuildErrors.cpp
   modules/build/SessionSourceCpp.cpp
   modules/clang/CodeCompletion.cpp
   modules/clang/DefinitionIndex.cpp
   modules/clang/Diagnostics.cpp
   modules/clang/FindReferences.cpp
   modules/clang/GoToDefinition.cpp
   modules/clang/RCompilationDatabase.cpp
   modules/clang/RSourceIndex.cpp
   modules/clang/SessionClang.cpp
   modules/connections/ActiveConnections.cpp
   modules/connections/Connection.cpp
   modules/connections/ConnectionHistory.cpp
   modules/connections/ConnectionsIndexer.cpp
   modules/connections/SessionConnections.cpp
   modules/customsource/SessionCustomSource.cpp
   modules/data/SessionData.cpp
   modules/data/DataViewer.cpp
   modules/environment/EnvironmentMonitor.cpp
   modules/environment/EnvironmentUtils.cpp
   modules/environment/SessionEnvironment.cpp
   modules/jobs/SessionJobs.cpp
   modules/jobs/ScriptJob.cpp
   modules/jobs/Job.cpp
   modules/jobs/JobsApi.cpp
   modules/mathjax/SessionMathJax.cpp
   modules/overlay/SessionOverlay.cpp
   modules/plumber/SessionPlumber.cpp
   modules/presentation/SessionPresentation.cpp
   modules/presentation/PresentationLog.cpp
   modules/presentation/PresentationState.cpp
   modules/presentation/SlideMediaRenderer.cpp
   modules/presentation/SlideNavigationList.cpp
   modules/presentation/SlideParser.cpp
   modules/presentation/SlideQuizRenderer.cpp
   modules/presentation/SlideRenderer.cpp
   modules/presentation/SlideRequestHandler.cpp
   modules/preview/SessionPreview.cpp
   modules/rmarkdown/SessionRMarkdown.cpp
   modules/rmarkdown/SessionRmdNotebook.cpp
   modules/rmarkdown/SessionExecuteChunkOperation.cpp
   modules/rmarkdown/NotebookAlternateEngines.cpp
   modules/rmarkdown/NotebookCache.cpp
   modules/rmarkdown/NotebookCapture.cpp
   modules/rmarkdown/NotebookChunkDefs.cpp
   modules/rmarkdown/NotebookChunkOptions.cpp
   modules/rmarkdown/NotebookConditions.cpp
   modules/rmarkdown/NotebookData.cpp
   modules/rmarkdown/NotebookDocQueue.cpp
   modules/rmarkdown/NotebookErrors.cpp
   modules/rmarkdown/NotebookExec.cpp
   modules/rmarkdown/NotebookHtmlWidgets.cpp
   modules/rmarkdown/NotebookOutput.cpp
   modules/rmarkdown/NotebookPaths.cpp
   modules/rmarkdown/NotebookPlotReplay.cpp
   modules/rmarkdown/NotebookPlots.cpp
   modules/rmarkdown/NotebookQueue.cpp
   modules/rmarkdown/NotebookQueueUnit.cpp
   modules/rmarkdown/NotebookWorkingDir.cpp
   modules/rmarkdown/RMarkdownPresentation.cpp
   modules/rmarkdown/RMarkdownTemplates.cpp
   modules/shiny/SessionShiny.cpp
   modules/sql/SessionSql.cpp
   modules/stan/SessionStan.cpp
   modules/tex/SessionCompilePdf.cpp
   modules/tex/SessionCompilePdfSupervisor.cpp
   modules/tex/SessionPdfLatex.cpp
   modules/tex/SessionRnwConcordance.cpp
   modules/tex/SessionRnwWeave.cpp
   modules/tex/SessionSynctex.cpp
   modules/tex/SessionTexUtils.cpp
   modules/tex/SessionViewPdf.cpp
   modules/vcs/SessionVCSCore.cpp
   modules/vcs/SessionVCSUtils.cpp
   modules/viewer/SessionViewer.cpp
   modules/viewer/ViewerHistory.cpp
   prefs/PrefLayer.cpp
   prefs/Preferences.cpp
   prefs/UserPrefValues.cpp
   prefs/UserPrefValuesNative.cpp
   prefs/UserPrefs.cpp
   prefs/UserPrefsComputedLayer.cpp
   prefs/UserPrefsDefaultLayer.cpp
   prefs/UserPrefsLayer.cpp
   prefs/UserPrefsProjectLayer.cpp
   prefs/UserPrefsSystemLayer.cpp
   prefs/UserState.cpp
   prefs/UserStateComputedLayer.cpp
   prefs/UserStateDefaultLayer.cpp
   prefs/UserStateLayer.cpp
   prefs/UserStateValues.cpp
   projects/SessionProjects.cpp
   projects/SessionProjectContext.cpp
   projects/SessionProjectFirstRun.cpp
   "${CMAKE_CURRENT_BINARY_DIR}/SessionAddins.cpp"
)

# platform specific source files
if(UNIX)
   set(SESSION_SOURCE_FILES ${SESSION_SOURCE_FILES}
      http/SessionPosixHttpConnectionListener.cpp
   )
   if(RSTUDIO_SERVER)
      set(SESSION_SOURCE_FILES ${SESSION_SOURCE_FILES}
         modules/SessionCrypto.cpp
      )
   endif()
   if(APPLE)
      set(SESSION_SOURCE_FILES ${SESSION_SOURCE_FILES}
         SessionModuleContext.mm
      )
   endif()
else()
   set(SESSION_SOURCE_FILES ${SESSION_SOURCE_FILES}
      http/SessionWin32HttpConnectionListener.cpp
      modules/build/SessionInstallRtools.cpp
      "${CMAKE_CURRENT_BINARY_DIR}/rsession.rc"
   )
endif()

# R files
file(GLOB_RECURSE SESSION_R_FILES "modules/*.R")

# test files
if (RSTUDIO_UNIT_TESTS_ENABLED)

  file(GLOB_RECURSE SESSION_TEST_FILES "*Tests.cpp")
  list(APPEND SESSION_SOURCE_FILES ${SESSION_TEST_FILES})

endif()

# define core include dirs
set(CORE_INCLUDE_DIRS
    ${CORE_SOURCE_DIR}/include
    ${SERVER_CORE_SOURCE_DIR}/include
)

# include addins
if(RSTUDIO_ADDINS_PATH)
   # search for addins (then remove special core directory)
   file(GLOB RSTUDIO_ADDINS ${RSTUDIO_ADDINS_PATH}/*)
   list(REMOVE_ITEM RSTUDIO_ADDINS "core")

   # incorporate all addins found
   foreach(RSTUDIO_ADDIN ${RSTUDIO_ADDINS})
      set(SESSION_ADDIN_PATH  ${RSTUDIO_ADDIN}/session)
      if(EXISTS ${SESSION_ADDIN_PATH})
         # glob the hpp, cpp, and R files
         file(GLOB_RECURSE ADDIN_HEADER_FILES "${SESSION_ADDIN_PATH}/*.h*")
         list(APPEND SESSION_HEADER_FILES ${ADDIN_HEADER_FILES})
         file(GLOB_RECURSE ADDIN_SOURCE_FILES "${SESSION_ADDIN_PATH}/*.c*")
         list(APPEND SESSION_SOURCE_FILES ${ADDIN_SOURCE_FILES})
         file(GLOB_RECURSE ADDIN_R_FILES "${SESSION_ADDIN_PATH}/*.R")
         list(APPEND SESSION_R_FILES ${ADDIN_R_FILES})

         # generate an initialize call
         get_filename_component(ADDIN_NAME ${RSTUDIO_ADDIN} NAME)
         set(SESSION_ADDIN_DECLARATIONS
            "${SESSION_ADDIN_DECLARATIONS}namespace ${ADDIN_NAME} { Error initialize(); }\n" )
         set(SESSION_ADDIN_INITIALIZATIONS
            "${SESSION_ADDIN_INITIALIZATIONS}(${ADDIN_NAME}::initialize) ")
      endif()
   endforeach()

   # add to core include dirs if appropriate
   set(CORE_ADDINS_INCLUDE_DIR ${RSTUDIO_ADDINS_PATH}/core/include)
   if(EXISTS ${CORE_ADDINS_INCLUDE_DIR})
      list(APPEND CORE_INCLUDE_DIRS ${CORE_ADDINS_INCLUDE_DIR})
   endif()

endif()

# config file
configure_file(${CMAKE_CURRENT_SOURCE_DIR}/session-config.h.in
               ${CMAKE_CURRENT_BINARY_DIR}/session-config.h)

# always configure the addins bootstrap file
configure_file(${CMAKE_CURRENT_SOURCE_DIR}/SessionAddins.cpp.in
               ${CMAKE_CURRENT_BINARY_DIR}/SessionAddins.cpp)

# configure R files into the binary directory
foreach(SESSION_R_FILE ${SESSION_R_FILES})
   get_filename_component(R_FILE_NAME ${SESSION_R_FILE} NAME)
   configure_file(${SESSION_R_FILE}
                  "${CMAKE_CURRENT_BINARY_DIR}/modules/R/${R_FILE_NAME}"
                  COPYONLY)
endforeach()

# configure the NOTICE file into the resources directory
configure_file(${CMAKE_CURRENT_SOURCE_DIR}/../../../NOTICE
               ${CMAKE_CURRENT_SOURCE_DIR}/resources COPYONLY)

# set include directories
include_directories(
   include
   ${LIBR_INCLUDE_DIRS}
   ${CORE_INCLUDE_DIRS}
   ${SERVER_CORE_INCLUDE_DIRS}
   ${EXT_SOURCE_DIR}
   ${MONITOR_SOURCE_DIR}/include
   ${R_SOURCE_DIR}/include
   ${CMAKE_CURRENT_BINARY_DIR}
   ${TESTS_INCLUDE_DIR}
)

# link directories
link_directories(${R_GRAPHICS_HANDLER_SYSTEM_LIBRARY_DIRS})

if(WIN32)
   # configure rsession.rc
   configure_file (${CMAKE_CURRENT_SOURCE_DIR}/rsession.rc.in
                   ${CMAKE_CURRENT_BINARY_DIR}/rsession.rc)


   configure_file (${CMAKE_CURRENT_SOURCE_DIR}/rsession.exe.manifest
                   ${CMAKE_CURRENT_BINARY_DIR}/rsession.exe.manifest COPYONLY)

   if(NOT RSTUDIO_SESSION_WIN32)
      add_subdirectory(consoleio)
   endif()
endif()

# define executable
add_stripped_executable(rsession ${SESSION_SOURCE_FILES} ${SESSION_HEADER_FILES})

# skip libR RPATH at development time
if(RSTUDIO_DEVELOPMENT OR RSTUDIO_RUN_IN_PLACE)
   set_target_properties(rsession PROPERTIES SKIP_BUILD_RPATH TRUE)
endif()

# add origin rpath for suse/sles
if(RSTUDIO_PACKAGE_VARIANT STREQUAL "SLES")
   set(CMAKE_BUILD_WITH_INSTALL_RPATH TRUE)
   set_target_properties(rsession PROPERTIES
                         INSTALL_RPATH \$ORIGIN)
endif()

# set link dependencies
if(WIN32)
   set(RSTUDIO_CORE_ZLIB rstudio-core-zlib)
   set(SESSION_SYSTEM_LIBRARIES ${SESSION_SYSTEM_LIBRARIES} AdvAPI32)
endif()
if(APPLE)
   find_library(MAC_APPKIT_LIBRARY NAMES AppKit)
   set (SESSION_SYSTEM_LIBRARIES
        ${SESSION_SYSTEM_LIBRARIES}
        ${MAC_APPKIT_LIBRARY})
endif()

target_link_libraries(rsession
   rstudio-core
   rstudio-core-hunspell
   rstudio-core-synctex
   ${RSTUDIO_CORE_ZLIB}
   rstudio-monitor
   rstudio-r
   rstudio-session-workers
   ${SESSION_SYSTEM_LIBRARIES}
   ${CMAKE_DL_LIBS}
   ${CRASHPAD_LIBRARIES}
)

if(RSTUDIO_PACKAGE_BUILD AND APPLE)
   target_link_libraries(rsession "-undefined dynamic_lookup")
else()
   target_link_libraries(rsession "${LIBR_LIBRARIES}")
endif()

if (RSTUDIO_SERVER)
   target_link_libraries(rsession
      rstudio-server-core
   )
endif()

# configure and install r-ldpaths script
if(UNIX)

   if(APPLE)
     set(LIBRARY_PATH_ENVVAR "DYLD_FALLBACK_LIBRARY_PATH")
   else()
     set(LIBRARY_PATH_ENVVAR "LD_LIBRARY_PATH")
   endif()

   configure_file(${CMAKE_CURRENT_SOURCE_DIR}/r-ldpath.in
                  ${CMAKE_CURRENT_BINARY_DIR}/r-ldpath
                  @ONLY)
   install(PROGRAMS ${CMAKE_CURRENT_BINARY_DIR}/r-ldpath
           DESTINATION ${RSTUDIO_INSTALL_BIN})
endif()

# install binary
install(TARGETS rsession DESTINATION ${RSTUDIO_INSTALL_BIN})

# include resources, R scripts and binaries if this isn't a session 32-bit build
if (NOT RSTUDIO_SESSION_WIN32)

   # postback
   add_subdirectory(postback)

   # HTML resources
   file(GLOB HTML_RESOURCE_FILES "resources/*.html")
   install(FILES ${HTML_RESOURCE_FILES}
           DESTINATION ${RSTUDIO_INSTALL_SUPPORTING}/resources)
   # CSS resources
   file(GLOB CSS_RESOURCE_FILES "resources/*.css")
   install(FILES ${CSS_RESOURCE_FILES}
           DESTINATION ${RSTUDIO_INSTALL_SUPPORTING}/resources)
   # templates
   install(DIRECTORY "resources/templates"
           DESTINATION ${RSTUDIO_INSTALL_SUPPORTING}/resources)
   # JS resources
   file(GLOB JS_RESOURCE_FILES "resources/*.js")
   install(FILES ${JS_RESOURCE_FILES}
           DESTINATION ${RSTUDIO_INSTALL_SUPPORTING}/resources)
   # presentation
   install(DIRECTORY "resources/presentation"
           DESTINATION ${RSTUDIO_INSTALL_SUPPORTING}/resources)
   # notice
   install(FILES "resources/NOTICE"
           DESTINATION ${RSTUDIO_INSTALL_SUPPORTING}/resources)

   # citation
   configure_file("resources/CITATION.in"
                  "${CMAKE_CURRENT_BINARY_DIR}/CITATION")
   install(FILES "${CMAKE_CURRENT_BINARY_DIR}/CITATION"
           DESTINATION "${RSTUDIO_INSTALL_SUPPORTING}/resources")

   # themes
   file(GLOB THEME_RESOURCE_FILES "resources/themes/*.rstheme" "resources/themes/*.R")
   install(FILES ${THEME_RESOURCE_FILES}
      DESTINATION ${RSTUDIO_INSTALL_SUPPORTING}/resources/themes)

   # R scripts
   file(GLOB R_MODULE_SRC_FILES "${CMAKE_CURRENT_BINARY_DIR}/modules/R/*.R")
   install(FILES ${R_MODULE_SRC_FILES}
           DESTINATION ${RSTUDIO_INSTALL_SUPPORTING}/R/modules)

   # install hunspell dictionaries
   install(DIRECTORY "${RSTUDIO_DEPENDENCIES_DIR}/common/dictionaries"
           DESTINATION "${RSTUDIO_INSTALL_SUPPORTING}/resources")

   # install mathjax for local html preview
   install(DIRECTORY "${RSTUDIO_DEPENDENCIES_DIR}/common/mathjax-26"
           DESTINATION "${RSTUDIO_INSTALL_SUPPORTING}/resources")

   # icons for database connections
   install(DIRECTORY "resources/connections"
           DESTINATION ${RSTUDIO_INSTALL_SUPPORTING}/resources)

   # JSON schema files
   install(DIRECTORY "resources/schema"
           DESTINATION ${RSTUDIO_INSTALL_SUPPORTING}/resources)

   # install pandoc
   if(WIN32)
      set(PANDOC_VERSION "2.7.2" CACHE INTERNAL "Pandoc version")
   else()
      set(PANDOC_VERSION "2.3.1" CACHE INTERNAL "Pandoc version")
   endif()

   set(PANDOC_BIN "${RSTUDIO_DEPENDENCIES_DIR}/common/pandoc/${PANDOC_VERSION}")
   file(GLOB PANDOC_FILES "${PANDOC_BIN}/pandoc*")
   install(FILES ${PANDOC_FILES}
           PERMISSIONS OWNER_READ OWNER_WRITE OWNER_EXECUTE GROUP_READ GROUP_EXECUTE WORLD_READ WORLD_EXECUTE
           DESTINATION  ${RSTUDIO_INSTALL_BIN}/pandoc)

   # install embedded packages
   foreach(PKG ${RSTUDIO_EMBEDDED_PACKAGES})
      file(GLOB PKG_FILES "${RSTUDIO_DEPENDENCIES_DIR}/common/${PKG}*.tar.gz")
      install(
         FILES "${PKG_FILES}"
         DESTINATION "${RSTUDIO_INSTALL_SUPPORTING}/R/packages")
   endforeach()

   # install PDF.js
   install(DIRECTORY "resources/pdfjs"
           DESTINATION ${RSTUDIO_INSTALL_SUPPORTING}/resources)

   # install DataTables
   install(DIRECTORY "resources/grid"
           DESTINATION ${RSTUDIO_INSTALL_SUPPORTING}/resources)

   # help resources
   install(DIRECTORY "resources/help_resources"
           DESTINATION ${RSTUDIO_INSTALL_SUPPORTING}/resources)

   # install pagedtable
   install(DIRECTORY "resources/pagedtable"
           DESTINATION ${RSTUDIO_INSTALL_SUPPORTING}/resources)

   # install profiler
   install(DIRECTORY "resources/profiler"
           DESTINATION ${RSTUDIO_INSTALL_SUPPORTING}/resources)

   # install libclang
   if(WIN32)
      file(GLOB LIBCLANG_32_FILES "${LIBCLANG_DIR}/x86/*")
      install(PROGRAMS ${LIBCLANG_32_FILES}
              DESTINATION  ${RSTUDIO_INSTALL_BIN}/rsclang/x86)
      file(GLOB LIBCLANG_64_FILES "${LIBCLANG_DIR}/x86_64/*")
      install(PROGRAMS ${LIBCLANG_64_FILES}
              DESTINATION  ${RSTUDIO_INSTALL_BIN}/rsclang/x86_64)

      # install libclang builtin-headers
      install(DIRECTORY "${RSTUDIO_DEPENDENCIES_DIR}/common/libclang/builtin-headers"
              DESTINATION "${RSTUDIO_INSTALL_SUPPORTING}/resources/libclang")
   endif()

   # install winpty on windows
   if(WIN32)
      install(PROGRAMS "${WINPTY_BINDIR_64}/winpty.dll"
              DESTINATION "${RSTUDIO_INSTALL_BIN}")
      install(PROGRAMS "${WINPTY_BINDIR_64}/winpty-agent.exe"
              DESTINATION "${RSTUDIO_INSTALL_BIN}")

      # install 32 bit binaries
      file(MAKE_DIRECTORY  "${CMAKE_CURRENT_BINARY_DIR}/x86")
      install(DIRECTORY "${CMAKE_CURRENT_BINARY_DIR}/x86"
              USE_SOURCE_PERMISSIONS
              DESTINATION  ${RSTUDIO_INSTALL_BIN})
      install(PROGRAMS "${WINPTY_BINDIR_32}/winpty.dll"
              DESTINATION "${RSTUDIO_INSTALL_BIN}/x86")
      install(PROGRAMS "${WINPTY_BINDIR_32}/winpty-agent.exe"
              DESTINATION "${RSTUDIO_INSTALL_BIN}/x86")
   endif()

   # install gnudiff, mysys_ssh, and sumatra-pdf on windows
   if(WIN32)
      install(DIRECTORY "${RSTUDIO_WINDOWS_DEPENDENCIES_DIR}/gnudiff"
              USE_SOURCE_PERMISSIONS
              DESTINATION  ${RSTUDIO_INSTALL_BIN})
      install(DIRECTORY "${RSTUDIO_WINDOWS_DEPENDENCIES_DIR}/gnugrep"
              USE_SOURCE_PERMISSIONS
              DESTINATION  ${RSTUDIO_INSTALL_BIN})
      install(DIRECTORY "${RSTUDIO_WINDOWS_DEPENDENCIES_DIR}/msys-ssh-1000-18"
              USE_SOURCE_PERMISSIONS
              DESTINATION  ${RSTUDIO_INSTALL_BIN})

      install(PROGRAMS "${RSTUDIO_WINDOWS_DEPENDENCIES_DIR}/sumatra/3.1.1/SumatraPDF.exe"
              DESTINATION  "${RSTUDIO_INSTALL_BIN}/sumatra")
      install(FILES resources/sumatrapdfrestrict.ini
              DESTINATION  "${RSTUDIO_INSTALL_BIN}/sumatra")

      install(PROGRAMS "${RSTUDIO_WINDOWS_DEPENDENCIES_DIR}/winutils/1.0/winutils.exe"
              DESTINATION ${RSTUDIO_INSTALL_BIN}/winutils)
      install(PROGRAMS "${RSTUDIO_WINDOWS_DEPENDENCIES_DIR}/winutils/1.0/x64/winutils.exe"
              DESTINATION ${RSTUDIO_INSTALL_BIN}/winutils/x64)
   endif()
endif()

# install 32-bit MSVC runtime for session win32
if(RSTUDIO_SESSION_WIN32)
   include(InstallRequiredSystemLibraries)
   install(FILES ${CMAKE_INSTALL_SYSTEM_RUNTIME_LIBS} DESTINATION ${RSTUDIO_INSTALL_BIN})
endif()

# add overlay if it exists
if(EXISTS "${CMAKE_CURRENT_SOURCE_DIR}/CMakeOverlay.txt")
   include(CMakeOverlay.txt)
endif()

if(APPLE)

   # if doing a package build on MacOS, reroute the OpenSSL libraries to our
   # bundled copies
   if (RSTUDIO_PACKAGE_BUILD)
      find_package(OpenSSL REQUIRED QUIET)
      foreach(lib ${OPENSSL_CRYPTO_LIBRARY} ${OPENSSL_SSL_LIBRARY})
         get_filename_component(LIB_DIR ${lib} PATH)
         execute_process(COMMAND readlink ${lib} OUTPUT_VARIABLE LIB_FILE OUTPUT_STRIP_TRAILING_WHITESPACE)
         add_custom_command (TARGET rsession POST_BUILD
            COMMAND install_name_tool -change ${LIB_DIR}/${LIB_FILE} @executable_path/../Frameworks/${LIB_FILE} ${CMAKE_CURRENT_BINARY_DIR}/rsession)
      endforeach()
<<<<<<< HEAD

=======
>>>>>>> 7b3fe265
   endif()

endif()<|MERGE_RESOLUTION|>--- conflicted
+++ resolved
@@ -632,10 +632,6 @@
          add_custom_command (TARGET rsession POST_BUILD
             COMMAND install_name_tool -change ${LIB_DIR}/${LIB_FILE} @executable_path/../Frameworks/${LIB_FILE} ${CMAKE_CURRENT_BINARY_DIR}/rsession)
       endforeach()
-<<<<<<< HEAD
-
-=======
->>>>>>> 7b3fe265
    endif()
 
 endif()