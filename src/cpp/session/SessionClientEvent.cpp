/*
 * SessionClientEvent.cpp
 *
 * Copyright (C) 2009-12 by RStudio, Inc.
 *
 * Unless you have received this program directly from RStudio pursuant
 * to the terms of a commercial license agreement with RStudio, then
 * this program is licensed to you under the terms of version 3 of the
 * GNU Affero General Public License. This program is distributed WITHOUT
 * ANY EXPRESS OR IMPLIED WARRANTY, INCLUDING THOSE OF NON-INFRINGEMENT,
 * MERCHANTABILITY OR FITNESS FOR A PARTICULAR PURPOSE. Please refer to the
 * AGPL (http://www.gnu.org/licenses/agpl-3.0.txt) for more details.
 *
 */

#include <session/SessionClientEvent.hpp>

#include <boost/lexical_cast.hpp>

#include <core/Error.hpp>
#include <core/Log.hpp>
#include <core/FilePath.hpp>
#include <core/SafeConvert.hpp>
#include <core/FileSerializer.hpp>
#include <core/system/System.hpp>

using namespace rstudio::core ;

namespace rstudio {
namespace session {

namespace client_events {
   
const int kBusy = 1;  
const int kConsolePrompt = 2;
const int kConsoleWriteOutput = 3;
const int kConsoleWriteError = 4;
const int kShowErrorMessage = 5;
const int kShowHelp = 6;
const int kBrowseUrl = 7;
const int kShowEditor = 11;
const int kChooseFile = 13;
const int kAbendWarning = 14;
const int kQuit = 15;
const int kSuicide = 16;
const int kFileChanged = 17;
const int kWorkingDirChanged = 18;
const int kPlotsStateChanged = 19;
const int kViewData = 20;
const int kPackageStatusChanged = 21;
const int kPackageStateChanged = 22;
const int kLocator = 23;
const int kConsoleResetHistory = 25;
const int kSessionSerialization = 26;
const int kHistoryEntriesAdded = 27;
const int kQuotaStatus = 29;
const int kFileEdit = 32;
const int kShowContent = 33;
const int kShowData = 34;
const int kAsyncCompletion = 35;
const int kSaveActionChanged = 36;
const int kConsoleWritePrompt = 37;
const int kConsoleWriteInput = 38;
const int kShowWarningBar = 39;
const int kOpenProjectError = 40;
const int kVcsRefresh = 41;
const int kAskPass = 42;
const int kConsoleProcessOutput = 43;
const int kConsoleProcessExit = 44;
const int kListChanged = 45;
const int kConsoleProcessCreated = 46;
const int kUiPrefsChanged = 47;
const int kHandleUnsavedChanges = 48;
const int kConsoleProcessPrompt = 49;
const int kHTMLPreviewStartedEvent = 51;
const int kHTMLPreviewOutputEvent = 52;
const int kHTMLPreviewCompletedEvent = 53;
const int kCompilePdfStartedEvent = 54;
const int kCompilePdfOutputEvent = 55;
const int kCompilePdfErrorsEvent = 56;
const int kCompilePdfCompletedEvent = 57;
const int kSynctexEditFile = 58;
const int kFindResult = 59;
const int kFindOperationEnded = 60;
const int kRPubsUploadStatus = 61;
const int kBuildStarted = 62;
const int kBuildOutput = 63;
const int kBuildCompleted = 64;
const int kBuildErrors = 65;
const int kDirectoryNavigate = 66;
const int kDeferredInitCompleted = 67;
const int kPlotsZoomSizeChanged = 68;
const int kSourceCppStarted = 69;
const int kSourceCppCompleted = 70;
const int kLoadedPackageUpdates = 71;
const int kActivatePane = 72;
const int kShowPresentationPane = 73;
const int kEnvironmentRefresh = 74;
const int kContextDepthChanged = 75;
const int kEnvironmentAssigned = 76;
const int kEnvironmentRemoved = 77;
const int kBrowserLineChanged = 78;
const int kPackageLoaded = 79;
const int kPackageUnloaded = 80;
const int kPresentationPaneRequestCompleted = 81;
const int kUnhandledError = 82;
const int kErrorHandlerChanged = 83;
const int kViewerNavigate = 84;
const int kSourceExtendedTypeDetected = 85;
const int kShinyViewer = 86;
const int kDebugSourceCompleted = 87;
const int kRmdRenderStarted = 88;
const int kRmdRenderOutput = 89;
const int kRmdRenderCompleted = 90;
const int kRmdTemplateDiscovered = 91;
const int kRmdTemplateDiscoveryCompleted = 92;
const int kRmdShinyDocStarted = 93;
const int kRmdRSConnectDeploymentOutput = 94;
const int kRmdRSConnectDeploymentCompleted = 95;
const int kUserPrompt = 96;
const int kInstallRtools = 97;
const int kInstallShiny = 98;
const int kSuspendAndRestart = 99;
const int kDataViewChanged = 100;
const int kViewFunction = 101;
const int kMarkersChanged = 102;
const int kEnableRStudioConnect = 103;
const int kUpdateGutterMarkers = 104;
const int kSnippetsChanged = 105;
const int kJumpToFunction = 106;
const int kCollabEditStarted = 107;
const int kSessionCountChanged = 108;
const int kCollabEditEnded = 109;
const int kProjectUsersChanged = 110;
const int kRVersionsChanged = 111;
<<<<<<< HEAD
const int kRegisterUserCommand = 112;
=======
const int kRmdParamsEdit = 112;
const int kRmdParamsReady = 113;
>>>>>>> d3621bff
}

void ClientEvent::init(int type, const json::Value& data)
{
   type_ = type;
   data_ = data;
   id_ = core::system::generateUuid();
}
   
void ClientEvent::asJsonObject(int id, json::Object* pObject) const
{
   json::Object& object = *pObject;
   object["id"] = id;
   object["type"] = typeName(); 
   object["data"] = data();
}
   
std::string ClientEvent::typeName() const 
{
   switch(type_)
   {
      case client_events::kBusy:
         return "busy";  
      case client_events::kConsolePrompt:
         return "console_prompt";
      case client_events::kConsoleWriteOutput:
         return "console_output";
      case client_events::kConsoleWriteError: 
         return "console_error";
      case client_events::kShowErrorMessage: 
         return "show_error_message";
      case client_events::kShowHelp: 
         return "show_help";
      case client_events::kBrowseUrl: 
         return "browse_url";
      case client_events::kShowEditor: 
         return "show_editor";
      case client_events::kChooseFile: 
         return "choose_file";
      case client_events::kAbendWarning:
         return "abend_warning";
      case client_events::kQuit:
         return "quit";
      case client_events::kSuicide: 
         return "suicide";
      case client_events::kFileChanged:
         return "file_changed";
      case client_events::kWorkingDirChanged: 
         return "working_dir_changed";
      case client_events::kPlotsStateChanged: 
         return "plots_state_changed";
      case client_events::kViewData: 
         return "view_data";
      case client_events::kPackageStatusChanged: 
         return "package_status_changed";
      case client_events::kPackageStateChanged: 
         return "package_state_changed";
      case client_events::kLocator:
         return "locator";
      case client_events::kConsoleResetHistory:
         return "console_reset_history";
      case client_events::kSessionSerialization:
         return "session_serialization";
      case client_events::kHistoryEntriesAdded:
         return "history_entries_added";
      case client_events::kQuotaStatus:
         return "quota_status";
      case client_events::kFileEdit:
         return "file_edit";
      case client_events::kShowContent:
         return "show_content";
      case client_events::kShowData:
         return "show_data";
      case client_events::kAsyncCompletion:
         return "async_completion";
      case client_events::kSaveActionChanged:
         return "save_action_changed";
      case client_events::kConsoleWritePrompt:
         return "console_write_prompt";
      case client_events::kConsoleWriteInput:
         return "console_write_input";
      case client_events::kShowWarningBar:
         return "show_warning_bar";
      case client_events::kOpenProjectError:
         return "open_project_error";
      case client_events::kVcsRefresh:
         return "vcs_refresh";
      case client_events::kAskPass:
         return "ask_pass";
      case client_events::kConsoleProcessOutput:
         return "console_process_output";
      case client_events::kConsoleProcessExit:
         return "console_process_exit";
      case client_events::kListChanged:
         return "list_changed";
      case client_events::kUiPrefsChanged:
         return "ui_prefs_changed";
      case client_events::kHandleUnsavedChanges:
         return "handle_unsaved_changes";
      case client_events::kConsoleProcessPrompt:
         return "console_process_prompt";
      case client_events::kConsoleProcessCreated:
         return "console_process_created";
      case client_events::kHTMLPreviewStartedEvent:
         return "html_preview_started_event";
      case client_events::kHTMLPreviewOutputEvent:
         return "html_preview_output_event";
      case client_events::kHTMLPreviewCompletedEvent:
         return "html_preview_completed_event";
      case client_events::kCompilePdfStartedEvent:
         return "compile_pdf_started_event";
      case client_events::kCompilePdfOutputEvent:
         return "compile_pdf_output_event";
      case client_events::kCompilePdfErrorsEvent:
         return "compile_pdf_errors_event";
      case client_events::kCompilePdfCompletedEvent:
         return "compile_pdf_completed_event";
      case client_events::kSynctexEditFile:
         return "synctex_edit_file";
      case client_events::kFindResult:
         return "find_result";
      case client_events::kFindOperationEnded:
         return "find_operation_ended";
      case client_events::kRPubsUploadStatus:
         return "rpubs_upload_status";
      case client_events::kBuildStarted:
         return "build_started";
      case client_events::kBuildOutput:
         return "build_output";
      case client_events::kBuildCompleted:
         return "build_completed";
      case client_events::kBuildErrors:
         return "build_errors";
      case client_events::kDirectoryNavigate:
         return "directory_navigate";
      case client_events::kDeferredInitCompleted:
         return "deferred_init_completed";
      case client_events::kPlotsZoomSizeChanged:
         return "plots_zoom_size_changed";
      case client_events::kSourceCppStarted:
         return "source_cpp_started";
      case client_events::kSourceCppCompleted:
         return "source_cpp_completed";
      case client_events::kLoadedPackageUpdates:
         return "loaded_package_updates";
      case client_events::kActivatePane:
         return "activate_pane";
      case client_events::kShowPresentationPane:
         return "show_presentation_pane";
      case client_events::kEnvironmentRefresh:
         return "environment_refresh";   
      case client_events::kContextDepthChanged:
         return "context_depth_changed";
      case client_events::kEnvironmentAssigned:
         return "environment_assigned";
      case client_events::kEnvironmentRemoved:
         return "environment_removed";
      case client_events::kBrowserLineChanged:
         return "browser_line_changed";
      case client_events::kPackageLoaded:
         return "package_loaded";
      case client_events::kPackageUnloaded:
         return "package_unloaded";
      case client_events::kPresentationPaneRequestCompleted:
         return "presentation_pane_request_completed";
      case client_events::kUnhandledError:
         return "unhandled_error";
      case client_events::kErrorHandlerChanged:
         return "error_handler_changed";
      case client_events::kViewerNavigate:
         return "viewer_navigate";
      case client_events::kSourceExtendedTypeDetected:
         return "source_extended_type_detected";
      case client_events::kShinyViewer:
         return "shiny_viewer";
      case client_events::kDebugSourceCompleted:
         return "debug_source_completed";
      case client_events::kRmdRenderStarted:
         return "rmd_render_started";
      case client_events::kRmdRenderOutput:
         return "rmd_render_output";
      case client_events::kRmdRenderCompleted:
         return "rmd_render_completed";
      case client_events::kRmdTemplateDiscovered:
         return "rmd_template_discovered";
      case client_events::kRmdTemplateDiscoveryCompleted:
         return "rmd_template_discovery_completed";
      case client_events::kRmdShinyDocStarted:
         return "rmd_shiny_doc_started";
      case client_events::kRmdRSConnectDeploymentOutput:
         return "rsconnect_deployment_output";
      case client_events::kRmdRSConnectDeploymentCompleted:
         return "rsconnect_deployment_completed";
      case client_events::kUserPrompt:
         return "user_prompt";
      case client_events::kInstallRtools:
         return "install_r_tools";
      case client_events::kInstallShiny:
         return "install_shiny";
      case client_events::kSuspendAndRestart:
         return "suspend_and_restart";
      case client_events::kDataViewChanged:
         return "data_view_changed";
      case client_events::kViewFunction:
         return "view_function";
      case client_events::kMarkersChanged:
         return "markers_changed";
      case client_events::kEnableRStudioConnect:
         return "enable_rstudio_connect";
      case client_events::kUpdateGutterMarkers:
         return "update_gutter_markers";
      case client_events::kSnippetsChanged:
         return "snippets_changed";
      case client_events::kJumpToFunction:
         return "jump_to_function";
      case client_events::kCollabEditStarted:
         return "collab_edit_started";
      case client_events::kSessionCountChanged:
         return "session_count_changed";
      case client_events::kCollabEditEnded:
         return "collab_edit_ended";
      case client_events::kProjectUsersChanged:
         return "project_users_changed";
      case client_events::kRVersionsChanged:
         return "r_versions_changed";
<<<<<<< HEAD
      case client_events::kRegisterUserCommand:
         return "register_user_command";
=======
      case client_events::kRmdParamsEdit:
         return "rmd_params_edit";
      case client_events::kRmdParamsReady:
         return "rmd_params_ready";
>>>>>>> d3621bff
      default:
         LOG_WARNING_MESSAGE("unexpected event type: " + 
                             safe_convert::numberToString(type_));
         return "";
   }
}

ClientEvent showEditorEvent(const std::string& content,
                            bool isRCode,
                            bool lineWrapping)
{
   json::Object data;
   data["content"] = content;
   data["is_r_code"] = isRCode;
   data["line_wrapping"] = lineWrapping;
   return ClientEvent(client_events::kShowEditor, data);
}

ClientEvent browseUrlEvent(const std::string& url, const std::string& window)
{
   json::Object browseURLInfo;
   browseURLInfo["url"] = url;
   browseURLInfo["window"] = window;
   return ClientEvent(client_events::kBrowseUrl, browseURLInfo);
}
    
   
ClientEvent showErrorMessageEvent(const std::string& title,
                                  const std::string& message)
{
   json::Object errorMessage ;
   errorMessage["title"] = title;
   errorMessage["message"] = message;
   return ClientEvent(client_events::kShowErrorMessage, errorMessage);
}


   
   
} // namespace session
} // namespace rstudio<|MERGE_RESOLUTION|>--- conflicted
+++ resolved
@@ -133,12 +133,8 @@
 const int kCollabEditEnded = 109;
 const int kProjectUsersChanged = 110;
 const int kRVersionsChanged = 111;
-<<<<<<< HEAD
-const int kRegisterUserCommand = 112;
-=======
 const int kRmdParamsEdit = 112;
 const int kRmdParamsReady = 113;
->>>>>>> d3621bff
 }
 
 void ClientEvent::init(int type, const json::Value& data)
@@ -364,15 +360,10 @@
          return "project_users_changed";
       case client_events::kRVersionsChanged:
          return "r_versions_changed";
-<<<<<<< HEAD
-      case client_events::kRegisterUserCommand:
-         return "register_user_command";
-=======
       case client_events::kRmdParamsEdit:
          return "rmd_params_edit";
       case client_events::kRmdParamsReady:
          return "rmd_params_ready";
->>>>>>> d3621bff
       default:
          LOG_WARNING_MESSAGE("unexpected event type: " + 
                              safe_convert::numberToString(type_));
