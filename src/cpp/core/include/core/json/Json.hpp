/*
 * Json.hpp
 *
 * Copyright (C) 2009-18 by RStudio, Inc.
 *
 * Unless you have received this program directly from RStudio pursuant
 * to the terms of a commercial license agreement with RStudio, then
 * this program is licensed to you under the terms of version 3 of the
 * GNU Affero General Public License. This program is distributed WITHOUT
 * ANY EXPRESS OR IMPLIED WARRANTY, INCLUDING THOSE OF NON-INFRINGEMENT,
 * MERCHANTABILITY OR FITNESS FOR A PARTICULAR PURPOSE. Please refer to the
 * AGPL (http://www.gnu.org/licenses/agpl-3.0.txt) for more details.
 *
 */

#ifndef CORE_JSON_HPP
#define CORE_JSON_HPP

#define RAPIDJSON_HAS_STDSTRING 1

#include <map>
#include <set>
#include <string>
#include <vector>
#include <iosfwd>

#include <core/Error.hpp>
#include <core/Log.hpp>

#include <boost/optional.hpp>
#include <boost/thread.hpp>
#include <boost/type_traits/is_same.hpp>
#include <boost/weak_ptr.hpp>

#include <core/json/rapidjson/document.h>
#include <core/json/rapidjson/rapidjson.h>

namespace rstudio {
namespace core {
namespace json {

enum Type
{
   ObjectType,
   ArrayType,
   StringType,
   BooleanType,
   IntegerType,
   RealType,
   NullType,
   UnknownType
};

typedef rapidjson::GenericDocument<rapidjson::UTF8<>, rapidjson::CrtAllocator> DocumentType;
typedef rapidjson::GenericValue<rapidjson::UTF8<>, rapidjson::CrtAllocator> ValueType;

class Object;
class Array;

class Value
{
public:
   Value() :
      pValue_(new DocumentType(&s_allocator)),
      needDelete_(true)
   {
   }

   virtual ~Value()
   {
      freeValue();
   }

   Value(const Value& other) :
      Value()
   {
      copy(other);
   }

   Value(Value&& other) :
      Value()
   {
      move(std::move(other));
   }

   Value(DocumentType& value) :
      pValue_(&value),
      needDelete_(false)
   {
   }

   Value& operator=(const Value& other)
   {
      // self assignment check
      if (static_cast<void*>(this) == static_cast<void const*>(&other))
          return *this;

      copy(other);
      return *this;
   }

   Value& operator=(Value&& other)
   {
      // self assignment check
      if (static_cast<void*>(this) == static_cast<void const*>(&other))
          return *this;

      move(std::move(other));
      return *this;
   }

   Value(const char* value) :
      Value()
   {
      // copy string into document-allocated buffer
      get_impl().SetString(value, s_allocator);
   }

   Value& operator=(const char* value)
   {
      get_impl().SetString(value, s_allocator);
      return *this;
   }

   Value(const std::string& value) :
      Value()
   {
      get_impl().SetString(value, s_allocator);
   }

   Value& operator=(const std::string& value)
   {
      get_impl().SetString(value, s_allocator);
      return *this;
   }

   Value(bool value) :
      Value()
   {
      get_impl().SetBool(value);
   }

   Value& operator=(bool value)
   {
      get_impl().SetBool(value);
      return *this;
   }

   Value(int value) :
      Value()
   {
      get_impl().SetInt(value);
   }

   Value& operator=(int value)
   {
      get_impl().SetInt(value);
      return *this;
   }

   Value(int64_t value) :
      Value()
   {
      get_impl().SetInt64(value);
   }

   Value& operator=(int64_t value)
   {
      get_impl().SetInt64(value);
      return *this;
   }

   Value(uint64_t value) :
      Value()
   {
      get_impl().SetUint64(value);
   }

   Value& operator=(uint64_t value)
   {
      get_impl().SetUint64(value);
      return *this;
   }

   Value(double value) :
      Value()
   {
      get_impl().SetDouble(value);
   }

   Value& operator=(double value)
   {
      get_impl().SetDouble(value);
      return *this;
   }

   bool operator==(const Value& other) const
   {
      return get_impl() == other.get_impl();
   }

   int type() const
   {
      switch (get_impl().GetType())
      {
         case rapidjson::kNullType:
            return NullType;
         case rapidjson::kStringType:
            return StringType;
         case rapidjson::kTrueType:
         case rapidjson::kFalseType:
            return BooleanType;
         case rapidjson::kArrayType:
            return ArrayType;
         case rapidjson::kObjectType:
            return ObjectType;
         case rapidjson::kNumberType:
            return get_impl().IsDouble() ? RealType : IntegerType;
         default:
            return UnknownType;
      }
   }

   bool is_uint64() const
   {
      return get_impl().IsUint64();
   }

   bool is_null() const
   {
      return get_impl().IsNull();
   }

   std::string get_str() const
   {
      return std::string(get_impl().GetString(), get_impl().GetStringLength());
   }

   Object get_obj() const;
   Array get_array() const;

   bool get_bool() const
   {
      return get_impl().GetBool();
   }

   int get_int() const
   {
      return get_impl().GetInt();
   }

   int64_t get_int64() const
   {
      return get_impl().GetInt64();
   }

   uint64_t get_uint64() const
   {
      return get_impl().GetUint64();
   }

   double get_real() const
   {
      return get_impl().GetDouble();
   }

   Value clone()
   {
      return Value(*this);
   }

   template< typename T > T get_value() const;

   // static allocator that will be shared by all rapidjson classes
   // this allocator is thread-safe and allows us to eliminate the need
   // for passing around a special allocator between related json objects ("documents")
   static rapidjson::CrtAllocator s_allocator;

   bool parse(const std::string& input)
   {
      return !get_impl().Parse(input.c_str()).HasParseError();
   }

   DocumentType& get_impl() const { return *pValue_; }

protected:
   rapidjson::GenericDocument<rapidjson::UTF8<>, rapidjson::CrtAllocator>* pValue_;

private:
   void copy(const Value& other)
   {
      // full copy of the other generic value object
      get_impl().CopyFrom(other.get_impl(), s_allocator);
   }

   void move(Value&& other)
   {
      // rapidjson copy is a move operation
      // only move the underlying value (and none of the document members)
      // because we do not want to move the allocators (as they are the same and rapidjson cannot handle this)
      static_cast<ValueType&>(get_impl()) = static_cast<ValueType&>(other.get_impl());
   }

   void freeValue()
   {
      if (needDelete_)
      {
         delete pValue_;
         needDelete_ = false;
      }
   }

   bool needDelete_;
};

class Object : public Value
{
public:
   Object() :
      Value()
   {
      get_impl().SetObject();
   }

   Object(const Object& other) :
      Value(other)
   {
   }

   Object(DocumentType& doc) :
      Value(doc)
   {
   }

   Object(Object&& other) :
      Value(std::move(other))
   {
   }

   Object& operator=(const Object& other)
   {
      Value::operator=(other);
      return *this;
   }

   Object& operator=(Object&& other)
   {
      Value::operator=(std::move(other));
      return *this;
   }

   Value operator[](const std::string& name)
   {
      DocumentType& impl = get_impl();

      auto memberIter = impl.FindMember(name);
      if (memberIter == impl.MemberEnd())
      {
         // member does not yet exist - create it
         ValueType nameValue(name.c_str(), s_allocator);
         impl.AddMember(nameValue, DocumentType(), s_allocator);

         memberIter = impl.FindMember(name);
      }

      return Value(static_cast<DocumentType&>(memberIter->value));
   }

   class Member
   {
   public:
      friend class Object;

      Member(const std::string& name,
             const Value& value) :
         name_(name),
         pDoc_(nullptr),
         value_(value)
      {
      }

      const std::string& name() const { return name_; }

      Value value() const
      {
         if (pDoc_ != nullptr)
            return Value(*pDoc_);
         else
            return value_;
      }

   private:
      Member() :
         pDoc_(nullptr)
      {
      }

      Member(const std::string& name,
             DocumentType* pDoc) :
         name_(name),
         pDoc_(pDoc)
      {
      }

      std::string name_;
      DocumentType* pDoc_;
      Value value_;
   };

   typedef Member value_type;

   friend class iterator;
   class iterator: public std::iterator<std::bidirectional_iterator_tag,            // iterator_category
                                        Member,                                     // value_type
                                        std::ptrdiff_t,                             // difference_type
                                        const Member*,                              // pointer
                                        Member>                                     // reference
   {
   public:
      friend class Object;

      explicit iterator(const Object* parent, std::ptrdiff_t num = 0) :
         parent_(parent), num_(num) {}

      iterator(const iterator& other) :
         parent_(other.parent_), num_(other.num_) {}

      iterator& operator=(const iterator& other)
      {
         parent_ = other.parent_;
         num_ = other.num_;
         return *this;
      }

      iterator& operator++()
      {
         if (static_cast<rapidjson::SizeType>(num_) < parent_->get_impl().MemberCount())
            ++num_;

         return *this;
      }

      iterator& operator--()
      {
         if (num_ > 0)
            --num_;

         return *this;
      }

      iterator operator++(int)
      {
         iterator retval = *this;
         ++(*this);
         return retval;
      }

      iterator operator--(int)
      {
         iterator retval = *this;
         --(*this);
         return retval;
      }

      bool operator==(iterator other) const
      {
         return num_ == other.num_;
      }

      bool operator!=(iterator other) const
      {
         return !(*this == other);
      }

      reference operator*() const
      {
         if (static_cast<rapidjson::SizeType>(num_) >= parent_->get_impl().MemberCount())
            return Member();

         auto iter = parent_->get_impl().MemberBegin() + num_;
         return Member(iter->name.GetString(), &(static_cast<DocumentType&>(iter->value)));
      }

   private:
      const Object* parent_;
      std::ptrdiff_t num_;
   };

   typedef std::reverse_iterator<iterator> reverse_iterator;

   iterator find(const std::string& name) const
   {
      auto iter = get_impl().FindMember(name);
      if (iter == get_impl().MemberEnd())
         return end();

      return iterator(this, iter - get_impl().MemberBegin());
   }

   iterator begin() const { return iterator(this, 0); }
   iterator end() const { return iterator(this, static_cast<std::ptrdiff_t>(size())); }
   reverse_iterator rbegin() const { return reverse_iterator(end()); }
   reverse_iterator rend() const { return reverse_iterator(begin()); }

   bool erase(const std::string& name)
   {
      return get_impl().EraseMember(name);
   }

   iterator erase(const iterator& iter)
   {
      rapidjson::GenericMemberIterator<false, rapidjson::UTF8<>, rapidjson::CrtAllocator> citer =
            get_impl().MemberBegin() + iter.num_;
      return iterator(this, get_impl().EraseMember(citer) - get_impl().MemberBegin());
   }

   void clear()
   {
      get_impl().SetObject();
   }

   size_t size() const
   {
      return get_impl().MemberCount();
   }

   void insert(const Member& member)
   {
      // clone the member's value to ensure we don't
      // inadvertently move a value pointer
      (*this)[member.name()] = member.value().clone();
   }

   bool empty() const
   {
      return get_impl().ObjectEmpty();
   }

   bool contains(const std::string& name) const
   {
      return get_impl().HasMember(name);
   }
};

class Array : public Value
{
public:
   typedef Value value_type;

   Array() :
      Value()
   {
      get_impl().SetArray();
   }

   Array(DocumentType& doc) :
      Value(doc)
   {
   }

   Array(const Array& other) :
      Value(other)
   {
   }

   Array(Array&& other) :
      Value(std::move(other))
   {
   }

   Array& operator=(const Array& other)
   {
      Value::operator=(other);
      return *this;
   }

   Array& operator=(Array&& other)
   {
      Value::operator=(std::move(other));
      return *this;
   }

   Value operator[](size_t index) const
   {
      ValueType& value = get_impl()[static_cast<rapidjson::SizeType>(index)];
      return Value(static_cast<DocumentType&>(value));
   }

   class iterator: public std::iterator<std::bidirectional_iterator_tag,   // iterator_category
                                        Value,                             // value_type
                                        std::ptrdiff_t,                    // difference_type
                                        const Value*,                      // pointer
                                        Value>                             // reference
   {
   public:
      friend class Array;

      explicit iterator(const Array* parent, std::ptrdiff_t num = 0) :
         parent_(parent), num_(num) {}

      iterator& operator++()
      {
         if (static_cast<rapidjson::SizeType>(num_) < parent_->get_impl().Size())
            ++num_;

         return *this;
      }

      iterator& operator--()
      {
         if (num_ > 0)
            --num_;

         return *this;
      }

      iterator operator++(int)
      {
         iterator retval = *this;
         ++(*this);
         return retval;
      }

      iterator operator--(int)
      {
         iterator retval = *this;
         --(*this);
         return retval;
      }

      bool operator==(iterator other) const
      {
         return num_ == other.num_;
      }

      bool operator!=(iterator other) const
      {
         return !(*this == other);
      }

      reference operator*() const
      {
         if (static_cast<rapidjson::SizeType>(num_) >= parent_->get_impl().Size())
            return Value();

         auto iter = parent_->get_impl().Begin() + num_;
         return Value(static_cast<DocumentType&>(*iter));
      }

   private:
      const Array* parent_;
      std::ptrdiff_t num_;
   };

   typedef std::reverse_iterator<iterator> reverse_iterator;

   iterator begin() const { return iterator(this, 0); }
   iterator end() const { return iterator(this, get_impl().Size()); }
   reverse_iterator rbegin() const { return reverse_iterator(end()); }
   reverse_iterator rend() const { return reverse_iterator(begin()); }

   void push_back(const Value& value)
   {
      // note: pass a copy as array push back is a move operation in rapidjson
      Value copy(value);
      get_impl().PushBack(copy.get_impl(), s_allocator);
   }

   void clear()
   {
      get_impl().Clear();
   }

   size_t size() const
   {
      return get_impl().Size();
   }

   bool empty() const
   {
      return get_impl().Empty();
   }

   Value at(size_t pos) const
   {
      return (*this)[pos];
   }

   Value front() const
   {
      return (*this)[0];
   }

   Value back() const
   {
      return (*this)[size() - 1];
   }

   iterator erase(iterator pos)
   {
      if (size() == 0)
         return iterator(this, 0);

      auto iter = get_impl().Begin() + pos.num_;
      iter = get_impl().Erase(iter);
      return iterator(this, iter - get_impl().Begin());
   }

   iterator erase(iterator first, iterator last)
   {
      if (size() == 0)
         return iterator(this, 0);

      auto iter = get_impl().Begin() + first.num_;
      auto lastIter = get_impl().Begin() + last.num_;

      iter = get_impl().Erase(iter, lastIter);
      return iterator(this, iter - get_impl().Begin());
   }

   bool operator==(const Array& other) const
   {
      return get_impl() == other.get_impl();
   }
};


typedef Object::Member Member;

template <typename T>
bool isType(const Value& value) 
{ 
   if (value.is_null())
      return false;
   else if (boost::is_same<T, Object>::value)
      return value.type() == ObjectType;
   else if (boost::is_same<T, Array>::value)
      return value.type() == ArrayType;
   else if (boost::is_same<T, std::string>::value)
      return value.type() == StringType;
   else if (boost::is_same<T, bool>::value)
      return value.type() == BooleanType;
   else if (boost::is_same<T, int>::value)
      return value.type() == IntegerType;
   else if (boost::is_same<T, unsigned int>::value)
      return value.type() == IntegerType;
   else if (boost::is_same<T, int64_t>::value)
      return value.type() == IntegerType;
   else if (boost::is_same<T, uint64_t>::value)
      return value.type() == IntegerType;
   else if (boost::is_same<T, unsigned long>::value)
      return value.type() == IntegerType;
   else if (boost::is_same<T, double>::value)
      return value.type() == IntegerType || value.type() == RealType;
   else
      return false;
}

inline std::string typeAsString(int type)
{
   if (type == ObjectType)
      return "<Object>";
   else if (type == ArrayType)
      return "<Array>";
   else if (type == StringType)
      return "<String>";
   else if (type == BooleanType)
      return "<Boolean>";
   else if (type == IntegerType)
      return "<Integer>";
   else if (type == RealType)
      return "<Real>";
   else
      return "<unknown>";
}

namespace detail {

template <typename T>
int asJsonType(const T& object,
               boost::true_type)
{
   return object.type();
}

template <typename T>
int asJsonType(const T& object,
               boost::false_type)
{
   if (boost::is_same<T, bool>::value)
      return BooleanType;
   else if (boost::is_same<T, int>::value)
      return IntegerType;
   else if (boost::is_same<T, double>::value)
      return RealType;
   else if (boost::is_same<T, std::string>::value)
      return StringType;
   
   LOG_ERROR_MESSAGE("Unexpected type");
   return NullType;
}

template <typename T>
struct is_json_type : public boost::is_same<T, Value>
{
};

} // namespace detail

template <typename T>
int asJsonType(const T& object)
{
   return detail::asJsonType(
            object,
            detail::is_json_type<T>());
}

inline std::string typeAsString(const Value& value)
{
   if (value.is_null())
      return "<null>";
   return typeAsString(value.type());
}

inline void logIncompatibleTypes(const Value& value,
                                 const int expectedType,
                                 const ErrorLocation& location)
{
   if (value.type() != expectedType)
   {
      log::logErrorMessage("Invalid JSON type: expected '" +
                           typeAsString(expectedType) + "', got '" +
                           typeAsString(value.type()) + "'",
                           location);
   }
}

namespace detail {

template <typename T>
inline Value toJsonValue(const T& val)
{
   return Value(val);
}

template <typename T>
inline Value toJsonValue(const boost::optional<T>& val)
{
   return val ? Value(*val) : Value();
}

} // namespace detail

template <typename T>
inline Value toJsonValue(const T& val)
{
   return detail::toJsonValue(val);
}

inline Value toJsonValue(const boost::optional<std::string>& val)
{
   return val ? Value(*val) : Value();
}

inline Value toJsonString(const std::string& val)
{
   return Value(val);
}

template<typename T>
Array toJsonArray(const std::vector<T>& vector)
{
   Array results;
   for (const T& val : vector)
   {
      results.push_back(val);
   }
   return results;
}

template<typename T>
Array toJsonArray(const std::set<T>& set)
{
   Array results;
   for (const T& val : set)
   {
      results.push_back(val);
   }
   return results;
}

Object toJsonObject(const std::vector<std::pair<std::string,std::string> >& options);

<<<<<<< HEAD
std::vector<std::pair<std::string,std::string> > optionsFromJson(const Object& optionsJson);
=======
json::Array toJsonArray(
      const std::vector<std::pair<std::string,std::string> >& options);

std::vector<std::pair<std::string,std::string> > optionsFromJson(
                                      const json::Object& optionsJson);
std::vector<std::pair<std::string,std::string> > optionsFromJson(
                                      const json::Array& optionsJson);
>>>>>>> 557c9c7d


bool fillSetString(const Array& array, std::set<std::string>* pSet);
bool fillVectorString(const Array& array, std::vector<std::string>* pVector);
bool fillVectorInt(const Array& array, std::vector<int>* pVector);
bool fillMap(const Object& array, std::map< std::string, std::vector<std::string> >* pMap);

bool parse(const std::string& input, Value* pValue);

void write(const Value& value, std::ostream& os);
void writeFormatted(const Value& value, std::ostream& os);

std::string write(const Value& value);
std::string writeFormatted(const Value& value);

} // namespace json
} // namespace core
} // namespace rstudio

#endif // CORE_JSON_HPP
<|MERGE_RESOLUTION|>--- conflicted
+++ resolved
@@ -891,9 +891,6 @@
 
 Object toJsonObject(const std::vector<std::pair<std::string,std::string> >& options);
 
-<<<<<<< HEAD
-std::vector<std::pair<std::string,std::string> > optionsFromJson(const Object& optionsJson);
-=======
 json::Array toJsonArray(
       const std::vector<std::pair<std::string,std::string> >& options);
 
@@ -901,8 +898,6 @@
                                       const json::Object& optionsJson);
 std::vector<std::pair<std::string,std::string> > optionsFromJson(
                                       const json::Array& optionsJson);
->>>>>>> 557c9c7d
-
 
 bool fillSetString(const Array& array, std::set<std::string>* pSet);
 bool fillVectorString(const Array& array, std::vector<std::string>* pVector);
